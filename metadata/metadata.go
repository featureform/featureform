--- conflicted
+++ resolved
@@ -1441,7 +1441,6 @@
 
 func NewMetadataServer(config *Config) (*MetadataServer, error) {
 	config.Logger.Debug("Creating new metadata server", "Address:", config.Address)
-<<<<<<< HEAD
 	lookup := MemoryResourceLookup{config.StorageProvider}
 
 	//if config.SearchParams != nil {
@@ -1454,23 +1453,6 @@
 	//		ResourceLookup: lookup,
 	//	}
 	//}
-=======
-	lookup, err := config.StorageProvider.GetResourceLookup()
-
-	if err != nil {
-		return nil, err
-	}
-	if config.SearchParams != nil {
-		searcher, errInitializeSearch := search.NewMeilisearch(config.SearchParams)
-		if errInitializeSearch != nil {
-			return nil, errInitializeSearch
-		}
-		lookup = &SearchWrapper{
-			Searcher:       searcher,
-			ResourceLookup: lookup,
-		}
-	}
->>>>>>> 5d25f09d
 
 	// Create the task manager for the server
 	// TODO: need to modify it so it can be any provider
@@ -2160,11 +2142,7 @@
 			return nil
 		}
 		if recvErr != nil {
-<<<<<<< HEAD
-			return recvErr
-=======
 			return fferr.NewInternalError(recvErr)
->>>>>>> 5d25f09d
 		}
 		serv.Logger.Infow("Looking up Resource", "id", id)
 		resource, err := serv.lookup.Lookup(id)
