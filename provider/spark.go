--- conflicted
+++ resolved
@@ -656,11 +656,7 @@
 	logger := logging.NewLogger("spark")
 	if err := sc.Deserialize(config); err != nil {
 		logger.Errorw("Invalid config to initialize spark offline store", "error", err)
-<<<<<<< HEAD
 		return nil, fmt.Errorf("invalid spark config: %v", err)
-=======
-		return nil, fmt.Errorf("invalid spark config")
->>>>>>> 0774f8d6
 	}
 	logger.Infow("Creating Spark executor:", "type", sc.ExecutorType)
 	exec, err := NewSparkExecutor(sc.ExecutorType, sc.ExecutorConfig, logger)
@@ -811,17 +807,8 @@
 	}
 	argList = append(argList, scriptArgs...)
 
-<<<<<<< HEAD
-	var packageArgs []string
-	if azureStore, ok := store.(*AzureFileStore); ok {
-		packageArgs = []string{
-			"--packages",
-			"\"org.apache.hadoop:hadoop-azure:3.2.0\"",
-		}
-=======
 	sparkConfigs := store.SparkConfig()
 	argList = append(argList, sparkConfigs...)
->>>>>>> 0774f8d6
 
 	credentialConfigs := store.CredentialsConfig()
 	argList = append(argList, credentialConfigs...)
@@ -857,29 +844,8 @@
 	}
 	argList = append(argList, scriptArgs...)
 
-<<<<<<< HEAD
-	var packageArgs []string
-	if azureStore, ok := store.(*AzureFileStore); ok {
-
-		packageArgs = []string{
-			"--packages",
-			"\"org.apache.hadoop:hadoop-azure:3.2.0\"",
-		}
-
-		remoteConnectionArgs := []string{
-			"--store_type",
-			"azure_blob_store",
-			"--spark_config",
-			fmt.Sprintf("\"%s\"", azureStore.configString()),
-			"--credential",
-			fmt.Sprintf("\"azure_connection_string=%s\"", azureStore.connectionString()),
-			"--credential",
-			fmt.Sprintf("\"azure_container_name=%s\"", azureStore.containerName()),
-		}
-=======
 	sparkConfigs := store.SparkConfig()
 	argList = append(argList, sparkConfigs...)
->>>>>>> 0774f8d6
 
 	credentialConfigs := store.CredentialsConfig()
 	argList = append(argList, credentialConfigs...)
@@ -1022,26 +988,13 @@
 		"--job_type",
 		string(jobType),
 		"--store_type",
-<<<<<<< HEAD
 		store.FilestoreType(),
-	}
-	var remoteConnectionArgs []string
-	if azureStore, ok := store.(*AzureFileStore); ok {
-		remoteConnectionArgs = []string{
-			"--spark_config",
-			azureStore.configString(),
-		}
-	}
-	argList = append(argList, remoteConnectionArgs...)
-=======
-		store.Type(),
 	}
 	sparkConfigs := store.SparkConfig()
 	argList = append(argList, sparkConfigs...)
 
 	credentialConfigs := store.CredentialsConfig()
 	argList = append(argList, credentialConfigs...)
->>>>>>> 0774f8d6
 
 	argList = append(argList, "--source_list")
 	argList = append(argList, sourceList...)
@@ -1308,27 +1261,9 @@
 		"--store_type",
 		store.FilestoreType(),
 		"--code",
-<<<<<<< HEAD
-		code,
-	}
-	var remoteConnectionArgs []string
-	if azureStore, ok := store.(*AzureFileStore); ok {
-
-		remoteConnectionArgs = []string{
-			"--store_type",
-			"azure_blob_store",
-			"--spark_config",
-			azureStore.configString(),
-			"--credential",
-			fmt.Sprintf("azure_connection_string=%s", azureStore.connectionString()),
-			"--credential",
-			fmt.Sprintf("azure_container_name=%s", azureStore.containerName()),
-		}
-=======
 		store.PathWithPrefix(code, true),
 		"--store_type",
 		store.Type(),
->>>>>>> 0774f8d6
 	}
 
 	sparkConfigs := store.SparkConfig()
