package provider

import (
	"context"
	"encoding/json"
	"errors"
	"fmt"
	"reflect"
	"strconv"
	"time"

<<<<<<< HEAD
	"github.com/aws/aws-sdk-go-v2/aws"
	"github.com/aws/aws-sdk-go-v2/aws/ratelimit"
	"github.com/aws/aws-sdk-go-v2/aws/retry"
=======
	"github.com/araddon/dateparse"
	"github.com/aws/aws-sdk-go-v2/aws"
>>>>>>> 036b4e02
	"github.com/aws/aws-sdk-go-v2/config"
	"github.com/aws/aws-sdk-go-v2/credentials"
	"github.com/aws/aws-sdk-go-v2/feature/dynamodb/attributevalue"
	"github.com/aws/aws-sdk-go-v2/service/dynamodb"
	"github.com/aws/aws-sdk-go-v2/service/dynamodb/types"
	"github.com/featureform/fferr"
	"github.com/featureform/filestore"
	"github.com/featureform/logging"
	pc "github.com/featureform/provider/provider_config"
	pt "github.com/featureform/provider/provider_type"
	sn "github.com/mrz1836/go-sanitize"
	"go.uber.org/zap"
)

<<<<<<< HEAD
=======
const defaultMetadataTableName = "FeatureformMetadata"

>>>>>>> 036b4e02
func init() {
	if _, ok := serializers[dynamoSerializationVersion]; !ok {
		panic("Dynamo serializer not implemented")
	}
}

const (
	// Serialization version to use for new tables
	dynamoSerializationVersion = serializeV1
)

const (
	// Default timeout when waiting for dynamoDB tables to be ready
	defaultDynamoTableTimeout = 30 * time.Second
)

type dynamodbTableKey struct {
	Prefix, Feature, Variant string
}

func (t dynamodbTableKey) ToTableName() string {
	return formatDynamoTableName(t.Prefix, t.Feature, t.Variant)
}

func (t dynamodbTableKey) String() string {
	marshalled, err := json.Marshal(t)
	if err != nil {
		panic(err)
	}
	return string(marshalled)
}

type dynamodbOnlineStore struct {
	client *dynamodb.Client
	prefix string
	BaseProvider
	timeout time.Duration
	logger  *zap.SugaredLogger
}

type dynamodbOnlineTable struct {
	client    *dynamodb.Client
	key       dynamodbTableKey
	valueType ValueType
	version   serializeVersion
}

// dynamodbMetadataEntry is the format of each row in the Metadata table.
type dynamodbMetadataEntry struct {
	Tablename string `dynamodbav:"Tablename"`
	Valuetype string `dynamodbav:"ValueType"`
	Version   int    `dynamodbav:"SerializeVersion"`
<<<<<<< HEAD
}

// ToTableMetadata converts a dynamodb entry from the Metadata table to a struct
// with all its fields properly casted and type checked.
func (entry dynamodbMetadataEntry) ToTableMetadata() (*dynamodbTableMetadata, error) {
	version := serializeVersion(entry.Version)
	if _, ok := serializers[version]; !ok {
		wrapped := fferr.NewInternalErrorf("serialization version not implemented")
		wrapped.AddDetail("dynamo_serialize_version", fmt.Sprintf("%d", entry.Version))
		wrapped.AddDetail("dynamo_metadata_entry_name", entry.Tablename)
		return nil, wrapped
	}
	t, err := deserializeType(entry.Valuetype)
	if err != nil {
		wrapped := fferr.NewInternalError(err)
		wrapped.AddDetail("type_string", entry.Valuetype)
		wrapped.AddDetail("dynamo_metadata_entry_name", entry.Tablename)
		return nil, wrapped
	}
	return &dynamodbTableMetadata{t, version}, nil
}

=======
}

// ToTableMetadata converts a dynamodb entry from the Metadata table to a struct
// with all its fields properly casted and type checked.
func (entry dynamodbMetadataEntry) ToTableMetadata() (*dynamodbTableMetadata, error) {
	version := serializeVersion(entry.Version)
	if _, ok := serializers[version]; !ok {
		wrapped := fferr.NewInternalErrorf("serialization version not implemented")
		wrapped.AddDetail("dynamo_serialize_version", fmt.Sprintf("%d", entry.Version))
		wrapped.AddDetail("dynamo_metadata_entry_name", entry.Tablename)
		return nil, wrapped
	}
	t, err := deserializeType(entry.Valuetype)
	if err != nil {
		wrapped := fferr.NewInternalError(err)
		wrapped.AddDetail("type_string", entry.Valuetype)
		wrapped.AddDetail("dynamo_metadata_entry_name", entry.Tablename)
		return nil, wrapped
	}
	return &dynamodbTableMetadata{t, version}, nil
}

>>>>>>> 036b4e02
// dynamodbTableMetadata is created by taking an entry from the Metadata table and
// casting and validating its values.
type dynamodbTableMetadata struct {
	Valuetype ValueType
	Version   serializeVersion
}

func dynamodbOnlineStoreFactory(serialized pc.SerializedConfig) (Provider, error) {
	dynamodbConfig := &pc.DynamodbConfig{}
	if err := dynamodbConfig.Deserialize(serialized); err != nil {
		return nil, err
	}
	if dynamodbConfig.Prefix == "" {
		dynamodbConfig.Prefix = "Featureform_table__"
	}
	return NewDynamodbOnlineStore(dynamodbConfig)
}

// TODO(simba) make table name for metadata part of config
func NewDynamodbOnlineStore(options *pc.DynamodbConfig) (*dynamodbOnlineStore, error) {
	args := []func(*config.LoadOptions) error{
		config.WithRegion(options.Region),
		config.WithCredentialsProvider(credentials.NewStaticCredentialsProvider(options.AccessKey, options.SecretKey, "")),
<<<<<<< HEAD
		config.WithRetryer(func() aws.Retryer {
			return retry.AddWithMaxBackoffDelay(retry.NewStandard(func(o *retry.StandardOptions) {
				o.RateLimiter = ratelimit.None
			}), defaultDynamoTableTimeout)
		}),
=======
>>>>>>> 036b4e02
	}
	// If we are using a custom endpoint, such as when running localstack, we should point at it. We'd never set this when
	// directly accessing DynamoDB on AWS.
	if options.Endpoint != "" {
		args = append(args,
<<<<<<< HEAD
			config.WithEndpointResolver(aws.EndpointResolverFunc(func(service, region string) (aws.Endpoint, error) {
=======
			config.WithEndpointResolverWithOptions(aws.EndpointResolverWithOptionsFunc(func(service, region string, opts ...interface{}) (aws.Endpoint, error) {
>>>>>>> 036b4e02
				return aws.Endpoint{
					URL:           options.Endpoint,
					SigningRegion: options.Region,
				}, nil
			})))
	}
	cfg, err := config.LoadDefaultConfig(context.TODO(), args...)
	if err != nil {
		return nil, err
	}
	client := dynamodb.NewFromConfig(cfg)
	if err := waitForDynamoDB(client); err != nil {
		return nil, fferr.NewConnectionError("DynamoDB", err)
	}
	logger := logging.NewLogger("dynamodb")
	if err := CreateMetadataTable(client, logger); err != nil {
		return nil, err
	}
	return &dynamodbOnlineStore{client, options.Prefix, BaseProvider{
		ProviderType:   pt.DynamoDBOnline,
		ProviderConfig: options.Serialized(),
	}, defaultDynamoTableTimeout, logger,
	}, nil
}

func (store *dynamodbOnlineStore) AsOnlineStore() (OnlineStore, error) {
	return store, nil
}

func (store *dynamodbOnlineStore) Close() error {
	// dynamoDB client does not implement an equivalent to Close
	return nil
}

<<<<<<< HEAD
func CreateMetadataTable(client *dynamodb.Client, logger *zap.SugaredLogger) error {
	tableName := "Metadata"
=======
// TODO(simba) make table name a param
func CreateMetadataTable(client *dynamodb.Client, logger *zap.SugaredLogger) error {
	tableName := defaultMetadataTableName
>>>>>>> 036b4e02
	params := &dynamodb.CreateTableInput{
		TableName: aws.String(tableName),
		AttributeDefinitions: []types.AttributeDefinition{
			{
				AttributeName: aws.String("Tablename"),
				AttributeType: types.ScalarAttributeTypeS,
			},
		},
		KeySchema: []types.KeySchemaElement{
			{
				AttributeName: aws.String("Tablename"),
				KeyType:       types.KeyTypeHash,
			},
		},
		BillingMode: types.BillingModePayPerRequest,
	}
	describeMetadataTableParams := &dynamodb.DescribeTableInput{
		TableName: aws.String(tableName),
	}
	_, err := client.DescribeTable(context.TODO(), describeMetadataTableParams)
	if err == nil {
		return nil
	}
	logger.Infow("Could not describe dynamo metadata table, attempting to create...", "Error", err)
	if _, err := client.CreateTable(context.TODO(), params); err != nil {
		return fferr.NewExecutionError(pt.DynamoDBOnline.String(), err)
	}
	if err := waitForDynamoTable(client, tableName, defaultDynamoTableTimeout); err != nil {
		return fferr.NewExecutionError(pt.DynamoDBOnline.String(), err)
	}
	return nil
}

func (store *dynamodbOnlineStore) updateMetadataTable(tablename string, valueType ValueType, version serializeVersion) error {
	input := &dynamodb.UpdateItemInput{
		ExpressionAttributeValues: map[string]types.AttributeValue{
			":valtype": &types.AttributeValueMemberS{
				Value: serializeType(valueType),
			},
			":serializeVersion": &types.AttributeValueMemberN{
				Value: fmt.Sprintf("%d", version),
			},
		},
<<<<<<< HEAD
		TableName: aws.String("Metadata"),
=======
		TableName: aws.String(defaultMetadataTableName),
>>>>>>> 036b4e02
		Key: map[string]types.AttributeValue{
			"Tablename": &types.AttributeValueMemberS{
				Value: tablename,
			},
		},
		UpdateExpression: aws.String("set ValueType = :valtype, SerializeVersion = :serializeVersion"),
	}
	_, err := store.client.UpdateItem(context.TODO(), input)
	if err != nil {
		wrappedErr := fferr.NewExecutionError(pt.DynamoDBOnline.String(), err)
		wrappedErr.AddDetail("tablename", tablename)
		return wrappedErr
	}
	return nil
}

func (store *dynamodbOnlineStore) getFromMetadataTable(tablename string) (*dynamodbTableMetadata, error) {
	input := &dynamodb.GetItemInput{
<<<<<<< HEAD
		TableName: aws.String("Metadata"),
=======
		TableName: aws.String(defaultMetadataTableName),
>>>>>>> 036b4e02
		Key: map[string]types.AttributeValue{
			"Tablename": &types.AttributeValueMemberS{
				Value: tablename,
			},
		},
	}
	output_val, err := store.client.GetItem(context.TODO(), input)
	if len(output_val.Item) == 0 {
		return nil, fferr.NewDatasetNotFoundError("", "", fmt.Errorf("table %s not found", tablename))
	}
	if err != nil {
		wrappedErr := fferr.NewExecutionError(pt.DynamoDBOnline.String(), err)
		wrappedErr.AddDetail("tablename", tablename)
		return nil, wrappedErr
	}
	var entry dynamodbMetadataEntry
	if err = attributevalue.UnmarshalMap(output_val.Item, &entry); err != nil {
		wrappedErr := fferr.NewExecutionError(pt.DynamoDBOnline.String(), err)
		wrappedErr.AddDetail("tablename", tablename)
		return nil, wrappedErr
<<<<<<< HEAD
	}
	tableMeta, err := entry.ToTableMetadata()
	if err != nil {
		return nil, fferr.NewInternalError(err)
	}
=======
	}
	tableMeta, err := entry.ToTableMetadata()
	if err != nil {
		return nil, fferr.NewInternalError(err)
	}
>>>>>>> 036b4e02
	return tableMeta, nil
}

func formatDynamoTableName(prefix, feature, variant string) string {
	tablename := fmt.Sprintf("%s__%s__%s", sn.Custom(prefix, "[^a-zA-Z0-9_]"), sn.Custom(feature, "[^a-zA-Z0-9_]"), sn.Custom(variant, "[^a-zA-Z0-9_]"))
	return sn.Custom(tablename, "[^a-zA-Z0-9_.\\-]")
}

func (store *dynamodbOnlineStore) GetTable(feature, variant string) (OnlineStoreTable, error) {
	key := dynamodbTableKey{store.prefix, feature, variant}
	meta, err := store.getFromMetadataTable(formatDynamoTableName(store.prefix, feature, variant))
	if err != nil {
		return nil, fferr.NewDatasetNotFoundError(feature, variant, err)
	}
	table := &dynamodbOnlineTable{client: store.client, key: key, valueType: meta.Valuetype, version: meta.Version}
	return table, nil
}

func (store *dynamodbOnlineStore) CreateTable(feature, variant string, valueType ValueType) (OnlineStoreTable, error) {
	key := dynamodbTableKey{store.prefix, feature, variant}
	tableName := formatDynamoTableName(store.prefix, feature, variant)
	_, err := store.getFromMetadataTable(tableName)
	if err == nil {
		wrapped := fferr.NewDatasetAlreadyExistsError(feature, variant, nil)
<<<<<<< HEAD
		wrapped.AddDetail("tablename", formatDynamoTableName(store.prefix, feature, variant))
=======
		wrapped.AddDetail("tablename", tableName)
>>>>>>> 036b4e02
		return nil, wrapped
	}
	params := &dynamodb.CreateTableInput{
		TableName: aws.String(tableName),
		AttributeDefinitions: []types.AttributeDefinition{
			{
				AttributeName: aws.String(feature),
				AttributeType: types.ScalarAttributeTypeS,
			},
		},
		BillingMode: types.BillingModePayPerRequest,
		KeySchema: []types.KeySchemaElement{
			{
				AttributeName: aws.String(feature),
				KeyType:       types.KeyTypeHash,
			},
		},
	}
<<<<<<< HEAD
	err = store.updateMetadataTable(formatDynamoTableName(store.prefix, feature, variant), valueType, dynamoSerializationVersion)
=======
	err = store.updateMetadataTable(tableName, valueType, dynamoSerializationVersion)
>>>>>>> 036b4e02
	if err != nil {
		return nil, err
	}
	_, err = store.client.CreateTable(context.TODO(), params)
	if err != nil {
		return nil, fferr.NewResourceExecutionError(pt.DynamoDBOnline.String(), feature, variant, fferr.FEATURE_VARIANT, err)
	}
	if err := waitForDynamoTable(store.client, tableName, store.timeout); err != nil {
		return nil, fferr.NewResourceExecutionError(pt.DynamoDBOnline.String(), feature, variant, fferr.FEATURE_VARIANT, err)
	}
	return &dynamodbOnlineTable{store.client, key, valueType, dynamoSerializationVersion}, nil
}

func (store *dynamodbOnlineStore) DeleteTable(feature, variant string) error {
	params := &dynamodb.DeleteTableInput{
		TableName: aws.String(formatDynamoTableName(store.prefix, feature, variant)),
	}
	_, err := store.client.DeleteTable(context.TODO(), params)
	if err != nil {
		return fferr.NewExecutionError(pt.DynamoDBOnline.String(), err)
	}
	return nil
}

func (store *dynamodbOnlineStore) CheckHealth() (bool, error) {
	_, err := store.client.ListTables(context.TODO(), &dynamodb.ListTablesInput{Limit: aws.Int32(1)})
	if err != nil {
		return false, fferr.NewExecutionError(pt.DynamoDBOnline.String(), err)
	}
	return true, nil
}

// TODO(simba) Make this work with Serialize V1
func (store *dynamodbOnlineStore) ImportTable(feature, variant string, valueType ValueType, source filestore.Filepath) (ImportID, error) {
	tableName := formatDynamoTableName(store.prefix, feature, variant)
	store.logger.Infof("Checking metadata table for existing table %s\n", tableName)
	_, err := store.getFromMetadataTable(tableName)
	tableExists := err == nil
	if tableExists {
		wrapped := fferr.NewDatasetAlreadyExistsError(feature, variant, nil)
		wrapped.AddDetail("tablename", tableName)
<<<<<<< HEAD
		return nil, wrapped
	}

	store.logger.Infof("Updating metadata table %s\n", tableName)
	err = store.updateMetadataTable(tableName, valueType, SerializeV0)
=======
		return "", wrapped
	}

	store.logger.Infof("Updating metadata table %s\n", tableName)
	err = store.updateMetadataTable(tableName, valueType, serializeV0)
>>>>>>> 036b4e02
	if err != nil {
		return "", fferr.NewResourceExecutionError(pt.DynamoDBOnline.String(), feature, variant, fferr.FEATURE_VARIANT, err)
	}

	store.logger.Infof("Building import table input for %s\n", tableName)
	// https://pkg.go.dev/github.com/aws/aws-sdk-go@v1.47.7/service/dynamodb#ImportTableInput
	importInput := &dynamodb.ImportTableInput{
		// This is optional but it ensures idempotency within an 8-hour window,
		// so it seems prudent to include it to avoid triggering a duplicate import.
		ClientToken: aws.String(fmt.Sprintf("%s__%s", feature, variant)),

		InputCompressionType: types.InputCompressionTypeNone,

		InputFormat: types.InputFormatCsv,

		// https://pkg.go.dev/github.com/aws/aws-sdk-go@v1.47.7/service/dynamodb#InputFormatOptions
		InputFormatOptions: &types.InputFormatOptions{
			Csv: &types.CsvOptions{
				Delimiter:  aws.String(","),
				HeaderList: []string{feature, "FeatureValue", "ts"},
			},
		},

		// https://pkg.go.dev/github.com/aws/aws-sdk-go@v1.47.7/service/dynamodb#S3BucketSource
		S3BucketSource: &types.S3BucketSource{
			S3Bucket: aws.String(source.Bucket()),
			// To avoid importing Spark's _committed/_SUCCESS files, we use a prefix that contains the beginning of the
			// part-file naming conventions (e.g. `part-`). This ensures we only import the actual data files.
			S3KeyPrefix: aws.String(fmt.Sprintf("%s/part-", source.KeyPrefix())),
		},

		// https://pkg.go.dev/github.com/aws/aws-sdk-go@v1.47.7/service/dynamodb#TableCreationParameters
		TableCreationParameters: &types.TableCreationParameters{
			TableName: aws.String(tableName),
			AttributeDefinitions: []types.AttributeDefinition{
				{
					AttributeName: aws.String(feature),
					AttributeType: types.ScalarAttributeTypeS,
				},
			},
			BillingMode: types.BillingModePayPerRequest,
			KeySchema: []types.KeySchemaElement{
				{
					AttributeName: aws.String(feature),
					KeyType:       types.KeyTypeHash,
				},
			},
		},
	}

	store.logger.Infof("Importing table %s from source %s\n", tableName, source.KeyPrefix())
	output, err := store.client.ImportTable(context.TODO(), importInput)
	if err != nil {
		return "", fferr.NewResourceExecutionError(pt.DynamoDBOnline.String(), feature, variant, fferr.FEATURE_VARIANT, err)
	}

	store.logger.Infof("Import table response: %v\n", output)
	return ImportID(*output.ImportTableDescription.ImportArn), nil
}

type S3Import struct {
	id           ImportID
	status       string
	errorMessage string
}

func (i S3Import) Status() string {
	return i.status
}

func (i S3Import) ErrorMessage() string {
	return i.errorMessage
}

func (store *dynamodbOnlineStore) GetImport(id ImportID) (Import, error) {
	input := &dynamodb.DescribeImportInput{
		ImportArn: aws.String(string(id)),
	}
	output, err := store.client.DescribeImport(context.TODO(), input)
	if err != nil {
		wrapped := fferr.NewExecutionError(pt.DynamoDBOnline.String(), err)
		wrapped.AddDetail("import_id", string(id))
		return S3Import{id: id}, wrapped
	}
	var errorMessage string
	if output.ImportTableDescription.FailureCode != nil {
		errorMessage = *output.ImportTableDescription.FailureCode
	}
	return S3Import{id: id, status: string(output.ImportTableDescription.ImportStatus), errorMessage: errorMessage}, nil
<<<<<<< HEAD
}

type SetItem struct {
	Entity string
	Value  interface{}
}

func (table dynamodbOnlineTable) BatchSet(items []SetItem) error {
	serialized := make([]map[string]types.AttributeValue, len(items))
	for i, item := range items {
		dynamoValue, err := serializers[table.version].Serialize(table.valueType, item.Value)
		if err != nil {
			return err
		}
		serialized[i] = map[string]types.AttributeValue{
			table.key.Feature: &types.AttributeValueMemberS{Value: item.Entity},
			"FeatureValue":    dynamoValue,
		}
	}
	reqs := make([]types.WriteRequest, len(serialized))
	for i, serItem := range serialized {
		reqs[i] = types.WriteRequest{PutRequest: &types.PutRequest{Item: serItem}}
	}
	batchInput := &dynamodb.BatchWriteItemInput{
		RequestItems: map[string][]types.WriteRequest{
			table.key.ToTableName(): reqs,
		},
	}
	if _, err := table.client.BatchWriteItem(context.TODO(), batchInput); err != nil {
		return err
	}
	return nil
=======
>>>>>>> 036b4e02
}

func (table dynamodbOnlineTable) Set(entity string, value interface{}) error {
	dynamoValue, err := serializers[table.version].Serialize(table.valueType, value)
	if err != nil {
		wrap := fferr.NewInternalError(err)
		wrap.AddDetail("entity", entity)
		wrap.AddDetail("value", fmt.Sprintf("%v", value))
		return wrap
	}
	input := &dynamodb.UpdateItemInput{
		ExpressionAttributeValues: map[string]types.AttributeValue{
			":val": dynamoValue,
		},
		TableName: aws.String(formatDynamoTableName(table.key.Prefix, table.key.Feature, table.key.Variant)),
		Key: map[string]types.AttributeValue{
			table.key.Feature: &types.AttributeValueMemberS{
				Value: entity,
			},
		},
		UpdateExpression: aws.String("set FeatureValue = :val"),
	}
	if _, err := table.client.UpdateItem(context.TODO(), input); err != nil {
		wrapped := fferr.NewResourceExecutionError(pt.DynamoDBOnline.String(), table.key.Feature, table.key.Variant, "FEATURE_VARIANT", fmt.Errorf("error setting entity: %w", err))
		wrapped.AddDetail("entity", entity)
		wrapped.AddDetail("value", fmt.Sprintf("%v", value))
		return wrapped
	}
	return nil
}

func (table dynamodbOnlineTable) Get(entity string) (interface{}, error) {
	input := &dynamodb.GetItemInput{
		TableName: aws.String(formatDynamoTableName(table.key.Prefix, table.key.Feature, table.key.Variant)),
		Key: map[string]types.AttributeValue{
			table.key.Feature: &types.AttributeValueMemberS{
				Value: entity,
			},
		},
	}
	output_val, err := table.client.GetItem(context.TODO(), input)
	if len(output_val.Item) == 0 {
		wrapped := fferr.NewEntityNotFoundError(table.key.Feature, table.key.Variant, entity, nil)
		wrapped.AddDetail("entity", entity)
		return nil, wrapped
	}
	if err != nil {
		return nil, err
	}
	item := output_val.Item
	value, ok := item["FeatureValue"]
	if !ok {
		wrapped := fferr.NewInternalErrorf("dynamoDB item does not have FeatureValue column")
		wrapped.AddDetail("entity", entity)
		return nil, wrapped
	}
	return serializers[table.version].Deserialize(table.valueType, value)
}

// waitForDynamoDB waits for DynamoDB to return a valid response with exponential backoff.
// We can't use waitForDynamoTable since we need to ignore most tcp and network errors and
// continue to retry.
func waitForDynamoDB(client *dynamodb.Client) error {
	waitTime := time.Second
	totalWait := time.Duration(0)
	for attempts := 0; attempts < 3; attempts++ {
		_, err := client.DescribeTable(context.TODO(), &dynamodb.DescribeTableInput{
			TableName: aws.String("PING"), // Arbitrary name
		})
		if err != nil {
			var resourceNotFoundErr *types.ResourceNotFoundException
			if errors.As(err, &resourceNotFoundErr) {
				// The table doesn't exist, but DynamoDB responded, meaning it's ready.
				return nil
			}
		} else {
			// DescribeTable succeeded, indicating DynamoDB is ready and the table exists.
			return nil
		}
		time.Sleep(waitTime)
		totalWait += waitTime
		// Exponential backoff
		waitTime = waitTime * 2
		// Don't wait longer than the max
		if totalWait+waitTime > defaultDynamoTableTimeout {
			waitTime = defaultDynamoTableTimeout - totalWait
		}
	}
	return fmt.Errorf("Failed to connect to DynamoDB")
}

// waitForDynamoDB waits for a DynamoDB table.
func waitForDynamoTable(client *dynamodb.Client, table string, maxWait time.Duration) error {
	waiter := dynamodb.NewTableExistsWaiter(client)
	waitParams := &dynamodb.DescribeTableInput{TableName: aws.String(table)}
	return waiter.Wait(context.TODO(), waitParams, maxWait)
}

// serializeVersion is used to specify what method of serializing and deserializing values
// into Dynamo columns that we're using.
type serializeVersion int

// The serializer versions. If adding a new one make sure to add to the serializers map variable
const (
	// serializeV0 serializes everything as strings, including numbers
	serializeV0 serializeVersion = iota
	// serializeV1 serializes everything into native dynamo types and handles lists as well
	serializeV1
)

func (v serializeVersion) String() string {
	return strconv.Itoa(int(v))
}

// serializer provides methods to serialize and deserialize values into DynamoDB columns
type serializer interface {
	Version() serializeVersion
	Serialize(t ValueType, value any) (types.AttributeValue, error)
	Deserialize(t ValueType, value types.AttributeValue) (any, error)
}

// serializers is the map of all serializers. If a new version is added it should be added
// into this map as well.
var serializers = map[serializeVersion]serializer{
	serializeV0: serializerV0{},
	serializeV1: serializerV1{},
}

// serializerV0 serializes everything as strings, including numbers
type serializerV0 struct{}

func (ser serializerV0) Version() serializeVersion {
	return serializeV0
}

func (ser serializerV0) Serialize(t ValueType, value any) (types.AttributeValue, error) {
<<<<<<< HEAD
=======
	if t.Scalar() == Timestamp || t.Scalar() == Datetime {
		return nil, fferr.NewTypeErrorf(t.String(), value, "Type not supported by Dynamo Serializer v0")
	}
>>>>>>> 036b4e02
	if value == nil {
		return &types.AttributeValueMemberNULL{
			Value: true,
		}, nil
	} else {
		return &types.AttributeValueMemberS{
			Value: fmt.Sprintf("%v", value),
		}, nil
	}
}

func (ser serializerV0) Deserialize(t ValueType, value types.AttributeValue) (any, error) {
<<<<<<< HEAD
=======
	if t.Scalar() == Timestamp || t.Scalar() == Datetime {
		return nil, fferr.NewInternalErrorf("Unable to deserialize %s", t)
	}
>>>>>>> 036b4e02
	if _, isNil := value.(*types.AttributeValueMemberNULL); isNil {
		return nil, nil
	}
	typed, ok := value.(*types.AttributeValueMemberS)
	if !ok {
<<<<<<< HEAD
		return nil, fferr.NewInternalErrorf(
			"unable to deserialize dynamodb value into string, is %T", value).
			AddDetail("version", ser.Version().String())
=======
		wrapped := fferr.NewInternalErrorf(
			"unable to deserialize dynamodb value into string, is %T", value)
		wrapped.AddDetail("version", ser.Version().String())
		return nil, wrapped
>>>>>>> 036b4e02
	}
	valString := typed.Value
	var result interface{}
	var err error
	switch t {
	case NilType, String:
		result, err = valString, nil
	case Int:
		result, err = strconv.Atoi(valString)
<<<<<<< HEAD
=======
	case Int32:
		res64, perr := strconv.ParseInt(valString, 0, 32)
		err = perr
		result = int32(res64)
>>>>>>> 036b4e02
	case Int64:
		result, err = strconv.ParseInt(valString, 0, 64)
	case Float32:
		var result_float float64
		result_float, err = strconv.ParseFloat(valString, 32)
		result = float32(result_float)
	case Float64:
		result, err = strconv.ParseFloat(valString, 64)
	case Bool:
		result, err = strconv.ParseBool(valString)
<<<<<<< HEAD
=======
	default:
		return nil, fferr.NewInternalErrorf("Unsupported type %s", t.String())
>>>>>>> 036b4e02
	}
	if err != nil {
		return nil, fferr.NewInternalError(err)
	}
	return result, nil
}

// serializerV1 serializes everything into native dynamo types and handles lists as well
type serializerV1 struct{}

func (ser serializerV1) Version() serializeVersion {
	return serializeV1
}

func (ser serializerV1) Serialize(t ValueType, value any) (types.AttributeValue, error) {
<<<<<<< HEAD
=======
	// TODO support unsigned ints
>>>>>>> 036b4e02
	if value == nil {
		return &types.AttributeValueMemberNULL{Value: true}, nil
	}
	if !t.IsVector() {
		return ser.serializeScalar(t, value)
<<<<<<< HEAD
	}
=======
	} else {
		return ser.serializeVector(t, value)
	}
}

func (ser serializerV1) serializeVector(t ValueType, value any) (types.AttributeValue, error) {
>>>>>>> 036b4e02
	vecT := t.(VectorType)
	scalar := vecT.Scalar()

	list := reflect.ValueOf(value)
	if list.Kind() != reflect.Slice {
<<<<<<< HEAD
		return nil, fferr.NewTypeError(vecT.String(), value, nil).
			AddDetail("version", ser.Version().String())
=======
		wrapped := fferr.NewTypeError(vecT.String(), value, nil)
		wrapped.AddDetail("version", ser.Version().String())
		return nil, wrapped
>>>>>>> 036b4e02
	}
	length := list.Len()
	if int32(length) != vecT.Dimension {
		errMsg := "Type error. Wrong length.\nFound %d\nExpected %d"
<<<<<<< HEAD
		return nil, fferr.NewTypeErrorf(vecT.String(), value, errMsg, vecT.Dimension, length).
			AddDetail("version", ser.Version().String())
=======
		wrapped := fferr.NewTypeErrorf(vecT.String(), value, errMsg, vecT.Dimension, length)
		wrapped.AddDetail("version", ser.Version().String())
		return nil, wrapped
>>>>>>> 036b4e02
	}
	vals := make([]types.AttributeValue, length)
	for i := 0; i < length; i++ {
		elem := list.Index(i).Interface()
		val, err := ser.serializeScalar(scalar, elem)
		if err != nil {
			if typed, ok := err.(fferr.Error); ok {
				typed.AddDetail("list_element", strconv.Itoa(i))
			}
			return nil, err
		}
		vals[i] = val
	}
	return &types.AttributeValueMemberL{
		Value: vals,
	}, nil
}

func (ser serializerV1) serializeScalar(t ValueType, value any) (types.AttributeValue, error) {
	if value == nil {
		return &types.AttributeValueMemberNULL{Value: true}, nil
	}
	// Dynamo teats all numerical types as strings, so we have to serialize.
	switch t {
	case NilType:
		return &types.AttributeValueMemberNULL{Value: true}, nil
	case Int:
		// This rounds via Go if needed
		intVal, err := castNumberToInt(value)
		if err != nil {
<<<<<<< HEAD
			return nil, fferr.NewTypeError(t.String(), value, err).
				AddDetail("version", ser.Version().String())
=======
			wrapped := fferr.NewTypeError(t.String(), value, err)
			wrapped.AddDetail("version", ser.Version().String())
			return nil, wrapped
>>>>>>> 036b4e02
		}
		intStr := strconv.FormatInt(int64(intVal), 10)
		return &types.AttributeValueMemberN{Value: intStr}, nil
	case Int32:
		// This rounds via Go if needed
		intVal, err := castNumberToInt32(value)
		if err != nil {
<<<<<<< HEAD
			return nil, fferr.NewTypeError(t.String(), value, err).
				AddDetail("version", ser.Version().String())
=======
			wrapped := fferr.NewTypeError(t.String(), value, err)
			wrapped.AddDetail("version", ser.Version().String())
			return nil, wrapped
>>>>>>> 036b4e02
		}
		intStr := strconv.FormatInt(int64(intVal), 10)
		return &types.AttributeValueMemberN{Value: intStr}, nil
	case Int64:
		intVal, err := castNumberToInt64(value)
		if err != nil {
<<<<<<< HEAD
			return nil, fferr.NewTypeError(t.String(), value, err).
				AddDetail("version", ser.Version().String())
=======
			wrapped := fferr.NewTypeError(t.String(), value, err)
			wrapped.AddDetail("version", ser.Version().String())
			return nil, wrapped
>>>>>>> 036b4e02
		}
		intStr := strconv.FormatInt(intVal, 10)
		return &types.AttributeValueMemberN{Value: intStr}, nil
	case Float32:
		floatVal, err := castNumberToFloat32(value)
		if err != nil {
<<<<<<< HEAD
			return nil, fferr.NewTypeError(t.String(), value, err).
				AddDetail("version", ser.Version().String())
=======
			wrapped := fferr.NewTypeError(t.String(), value, err)
			wrapped.AddDetail("version", ser.Version().String())
			return nil, wrapped
>>>>>>> 036b4e02
		}
		floatStr := strconv.FormatFloat(float64(floatVal), 'e', -1, 32)
		return &types.AttributeValueMemberN{Value: floatStr}, nil
	case Float64:
		floatVal, err := castNumberToFloat64(value)
		if err != nil {
<<<<<<< HEAD
			return nil, fferr.NewTypeError(t.String(), value, err).
				AddDetail("version", ser.Version().String())
=======
			wrapped := fferr.NewTypeError(t.String(), value, err)
			wrapped.AddDetail("version", ser.Version().String())
			return nil, wrapped
>>>>>>> 036b4e02
		}
		floatStr := strconv.FormatFloat(floatVal, 'e', -1, 64)
		return &types.AttributeValueMemberN{Value: floatStr}, nil
	case Bool:
<<<<<<< HEAD
		casted, ok := value.(bool)
		if !ok {
			return nil, fferr.NewTypeError(t.String(), value, nil).
				AddDetail("version", ser.Version().String())
=======
		casted, err := castBool(value)
		if err != nil {
			wrapped := fferr.NewTypeError(t.String(), value, err)
			wrapped.AddDetail("version", ser.Version().String())
			return nil, wrapped
>>>>>>> 036b4e02
		}
		return &types.AttributeValueMemberBOOL{Value: casted}, nil
	case String:
		casted, ok := value.(string)
		if !ok {
<<<<<<< HEAD
			return nil, fferr.NewTypeError(t.String(), value, nil).
				AddDetail("version", ser.Version().String())
		}
		return &types.AttributeValueMemberS{Value: casted}, nil
	default:
		return nil, fferr.NewInternalErrorf("dynamo doesn't support type").
			AddDetail("type", serializeType(t))
=======
			wrapped := fferr.NewTypeError(t.String(), value, nil)
			wrapped.AddDetail("version", ser.Version().String())
			return nil, wrapped
		}
		return &types.AttributeValueMemberS{Value: casted}, nil
	case Timestamp, Datetime:
		ts, isTs := value.(time.Time)
		if isTs {
			intStr := strconv.FormatInt(ts.Unix(), 10)
			return &types.AttributeValueMemberN{Value: intStr}, nil
		}
		unixTime, unixTimeErr := castNumberToInt64(value)
		isUnixTs := unixTimeErr == nil
		if isUnixTs {
			intStr := strconv.FormatInt(unixTime, 10)
			return &types.AttributeValueMemberN{Value: intStr}, nil
		}
		strForm, isString := value.(string)
		if !isString {
			wrapped := fferr.NewTypeError(t.String(), value, nil)
			wrapped.AddDetail("version", ser.Version().String())
			return nil, wrapped
		}
		// If timezone is ambiguous, this makes it UTC
		dt, err := dateparse.ParseIn(strForm, time.UTC)
		if err != nil {
			wrapped := fferr.NewTypeError(t.String(), value, err)
			wrapped.AddDetail("version", ser.Version().String())
			return nil, wrapped
		}
		intStr := strconv.FormatInt(dt.Unix(), 10)
		return &types.AttributeValueMemberN{Value: intStr}, nil
	default:
		wrapped := fferr.NewInternalErrorf("dynamo doesn't support type")
		wrapped.AddDetail("type", serializeType(t))
		return nil, wrapped
>>>>>>> 036b4e02
	}
}

func castNumberToFloat32(value any) (float32, error) {
	// I have to do one type per case for this to work properly.
	switch typed := value.(type) {
	case int:
		return float32(typed), nil
	case int32:
		return float32(typed), nil
	case int64:
		return float32(typed), nil
	case int8:
		return float32(typed), nil
	case int16:
		return float32(typed), nil
	case float32:
		return typed, nil
	case float64:
		return float32(typed), nil
	case string:
		f64, err := strconv.ParseFloat(typed, 32)
<<<<<<< HEAD
		if err != nil {
			return 0, fmt.Errorf("Type error: Expected numerical type and got %T", typed)
		}
		return float32(f64), nil
=======
		return float32(f64), err
>>>>>>> 036b4e02
	default:
		return 0, fmt.Errorf("Type error: Expected numerical type and got %T", typed)
	}
}

func castNumberToFloat64(value any) (float64, error) {
	// I have to do one type per case for this to work properly.
	switch typed := value.(type) {
	case int:
		return float64(typed), nil
	case int32:
		return float64(typed), nil
	case int64:
		return float64(typed), nil
	case int8:
		return float64(typed), nil
	case int16:
		return float64(typed), nil
	case float32:
		return float64(typed), nil
	case float64:
		return typed, nil
	case string:
<<<<<<< HEAD
		f64, err := strconv.ParseFloat(typed, 64)
		if err != nil {
			return 0, fmt.Errorf("Type error: Expected numerical type and got %T", typed)
		}
		return f64, nil
=======
		return strconv.ParseFloat(typed, 64)
>>>>>>> 036b4e02
	default:
		return 0, fmt.Errorf("Type error: Expected numerical type and got %T", typed)
	}
}

func castNumberToInt(value any) (int, error) {
	// I have to do one type per case for this to work properly.
	switch typed := value.(type) {
	case int:
		return typed, nil
	case int32:
		return int(typed), nil
	case int64:
		return int(typed), nil
	case int8:
		return int(typed), nil
	case int16:
		return int(typed), nil
	case float32:
		return int(typed), nil
	case float64:
		return int(typed), nil
	case string:
<<<<<<< HEAD
		i64, err := strconv.ParseInt(typed, 10, 64)
		if err != nil {
			return 0, fmt.Errorf("Type error: Expected numerical type and got %T", typed)
		}
		return int(i64), nil
=======
		val, err := strconv.ParseInt(typed, 10, 64)
		// Handle cases like 1.0
		if err != nil {
			fVal, nErr := strconv.ParseFloat(typed, 64)
			if nErr == nil {
				return int(fVal), nil
			}
		}
		return int(val), err
>>>>>>> 036b4e02
	default:
		return 0, fmt.Errorf("Type error: Expected numerical type and got %T", typed)
	}
}

func castNumberToInt32(value any) (int32, error) {
	// I have to do one type per case for this to work properly.
	switch typed := value.(type) {
	case int:
		return int32(typed), nil
	case int32:
		return typed, nil
	case int64:
		return int32(typed), nil
	case int8:
		return int32(typed), nil
	case int16:
		return int32(typed), nil
	case float32:
		return int32(typed), nil
	case float64:
		return int32(typed), nil
	case string:
<<<<<<< HEAD
		i64, err := strconv.ParseInt(typed, 10, 32)
		if err != nil {
			return 0, fmt.Errorf("Type error: Expected numerical type and got %T", typed)
		}
		return int32(i64), nil
=======
		val, err := strconv.ParseInt(typed, 10, 32)
		// Handle cases like 1.0
		if err != nil {
			fVal, nErr := strconv.ParseFloat(typed, 64)
			if nErr == nil {
				return int32(fVal), nil
			}
		}
		return int32(val), err
>>>>>>> 036b4e02
	default:
		return 0, fmt.Errorf("Type error: Expected numerical type and got %T", typed)
	}
}

func castNumberToInt64(value any) (int64, error) {
	// I have to do one type per case for this to work properly.
	switch typed := value.(type) {
	case int:
		return int64(typed), nil
	case int32:
		return int64(typed), nil
	case int64:
		return typed, nil
	case int8:
		return int64(typed), nil
	case int16:
		return int64(typed), nil
	case float32:
		return int64(typed), nil
	case float64:
		return int64(typed), nil
	case string:
<<<<<<< HEAD
		i64, err := strconv.ParseInt(typed, 10, 64)
		if err != nil {
			return 0, fmt.Errorf("Type error: Expected numerical type and got %T", typed)
		}
		return int64(i64), nil
=======
		val, err := strconv.ParseInt(typed, 10, 64)
		// Handle cases like 1.0
		if err != nil {
			fVal, nErr := strconv.ParseFloat(typed, 64)
			if nErr == nil {
				return int64(fVal), nil
			}
		}
		return val, err
>>>>>>> 036b4e02
	default:
		return 0, fmt.Errorf("Type error: Expected numerical type and got %T", typed)
	}
}

<<<<<<< HEAD
func (ser serializerV1) Deserialize(t ValueType, value types.AttributeValue) (any, error) {
=======
func castBool(value any) (bool, error) {
	switch casted := value.(type) {
	case bool:
		return casted, nil
	case string:
		return strconv.ParseBool(casted)
	case int, int32, int64:
		isFalse := casted == 0
		return !isFalse, nil
	default:
		return false, fmt.Errorf("Type error: Expected numerical type and got %T", casted)
	}
}

func (ser serializerV1) Deserialize(t ValueType, value types.AttributeValue) (any, error) {
	// TODO support unsigned ints
>>>>>>> 036b4e02
	// Dynamo teats all numerical types as strings, so we have to deserialize.
	version := ser.Version().String()
	_, ok := value.(*types.AttributeValueMemberNULL)
	if ok {
		return nil, nil
	}
	if !t.IsVector() {
		return deserializeScalar(t.Scalar(), value, version)
	}
	list, ok := value.(*types.AttributeValueMemberL)
	if !ok {
<<<<<<< HEAD
		return nil, fferr.NewInternalErrorf("unable to deserialize dynamodb value into list, is %T", value).
			AddDetail("version", ser.Version().String())
	}
	values := list.Value
=======
		wrapped := fferr.NewInternalErrorf("unable to deserialize dynamodb value into list, is %T", value)
		wrapped.AddDetail("version", ser.Version().String())
		return nil, wrapped
	}
	values := list.Value
	dims := t.(VectorType).Dimension
	if len(values) != int(dims) {
		msg := "unable to deserialize dynamodb value into list, wrong size %d. Expected %d"
		wrapped := fferr.NewInternalErrorf(msg, len(values), dims)
		wrapped.AddDetail("version", ser.Version().String())
		return nil, wrapped
	}
>>>>>>> 036b4e02
	scalar := t.Scalar()
	switch scalar {
	case Int:
		return deserializeList[int](scalar, values, version)
	case Int32:
		return deserializeList[int32](scalar, values, version)
	case Int64:
		return deserializeList[int64](scalar, values, version)
	case Float32:
		return deserializeList[float32](scalar, values, version)
	case Float64:
		return deserializeList[float64](scalar, values, version)
	case Bool:
		return deserializeList[bool](scalar, values, version)
	case String:
		return deserializeList[string](scalar, values, version)
	default:
<<<<<<< HEAD
		return nil, fferr.NewInternalErrorf("dynamo doesn't support type").
			AddDetail("type", serializeType(t))
=======
		wrapped := fferr.NewInternalErrorf("dynamo doesn't support type")
		wrapped.AddDetail("type", serializeType(t))
		return nil, wrapped
>>>>>>> 036b4e02
	}
}

func deserializeList[T any](scalar ScalarType, values []types.AttributeValue, version string) ([]T, error) {
	deserList := make([]T, len(values))
	for i, value := range values {
		deser, err := deserializeScalar(scalar, value, version)
		if err != nil {
			if typed, ok := err.(fferr.Error); ok {
				typed.AddDetail("list_element", strconv.Itoa(i))
			}
			return nil, err
		}
		casted, ok := deser.(T)
		if !ok {
<<<<<<< HEAD
			return nil, fferr.NewInternalErrorf("Deserialize failed due to wrong generic").
				AddDetail("found_type", fmt.Sprintf("%T", casted)).
				AddDetail("expected_type", scalar.String()).
				AddDetail("list_element", strconv.Itoa(i)).
				AddDetail("version", version)
=======
			wrapped := fferr.NewInternalErrorf("Deserialize failed due to wrong generic")
			wrapped.AddDetail("found_type", fmt.Sprintf("%T", casted))
			wrapped.AddDetail("expected_type", scalar.String())
			wrapped.AddDetail("list_element", strconv.Itoa(i))
			wrapped.AddDetail("version", version)
			return nil, wrapped
>>>>>>> 036b4e02
		}
		deserList[i] = deser.(T)
	}
	return deserList, nil
}

func deserializeScalar(t ScalarType, value types.AttributeValue, version string) (any, error) {
	// Dynamo teats all numerical types as strings, so we have to deserialize.
	switch t {
	case Int:
		castedValue, ok := value.(*types.AttributeValueMemberN)
		if !ok {
<<<<<<< HEAD
			return nil, fferr.NewInternalErrorf("unable to deserialize dynamodb value into numerical, is %T", value).
				AddDetail("version", version)
=======
			wrapped := fferr.NewInternalErrorf("unable to deserialize dynamodb value into numerical, is %T", value)
			wrapped.AddDetail("version", version)
			return nil, wrapped
>>>>>>> 036b4e02
		}
		val, err := strconv.ParseInt(castedValue.Value, 10, 0)
		return int(val), err
	case Int32:
		castedValue, ok := value.(*types.AttributeValueMemberN)
		if !ok {
<<<<<<< HEAD
			return nil, fferr.NewInternalErrorf("unable to deserialize dynamodb value into numerical, is %T", value).
				AddDetail("version", version)
=======
			wrapped := fferr.NewInternalErrorf("unable to deserialize dynamodb value into numerical, is %T", value)
			wrapped.AddDetail("version", version)
			return nil, wrapped
>>>>>>> 036b4e02
		}
		val, err := strconv.ParseInt(castedValue.Value, 10, 32)
		return int32(val), err
	case Int64:
		castedValue, ok := value.(*types.AttributeValueMemberN)
		if !ok {
<<<<<<< HEAD
			return nil, fferr.NewInternalErrorf("unable to deserialize dynamodb value into numerical, is %T", value).
				AddDetail("version", version)
=======
			wrapped := fferr.NewInternalErrorf("unable to deserialize dynamodb value into numerical, is %T", value)
			wrapped.AddDetail("version", version)
			return nil, wrapped
>>>>>>> 036b4e02
		}
		return strconv.ParseInt(castedValue.Value, 10, 64)
	case Float32:
		castedValue, ok := value.(*types.AttributeValueMemberN)
		if !ok {
<<<<<<< HEAD
			return nil, fferr.NewInternalErrorf("unable to deserialize dynamodb value into numerical, is %T", value).
				AddDetail("version", version)
=======
			wrapped := fferr.NewInternalErrorf("unable to deserialize dynamodb value into numerical, is %T", value)
			wrapped.AddDetail("version", version)
			return nil, wrapped
>>>>>>> 036b4e02
		}
		val, err := strconv.ParseFloat(castedValue.Value, 32)
		return float32(val), err
	case Float64:
		castedValue, ok := value.(*types.AttributeValueMemberN)
		if !ok {
<<<<<<< HEAD
			return nil, fferr.NewInternalErrorf("unable to deserialize dynamodb value into numerical, is %T", value).
				AddDetail("version", version)
=======
			wrapped := fferr.NewInternalErrorf("unable to deserialize dynamodb value into numerical, is %T", value)
			wrapped.AddDetail("version", version)
			return nil, wrapped
>>>>>>> 036b4e02
		}
		return strconv.ParseFloat(castedValue.Value, 64)
	case Bool:
		castedValue, ok := value.(*types.AttributeValueMemberBOOL)
		if !ok {
<<<<<<< HEAD
			return nil, fferr.NewInternalErrorf("unable to deserialize dynamodb value into bool, is %T", value).
				AddDetail("version", version)
=======
			wrapped := fferr.NewInternalErrorf("unable to deserialize dynamodb value into bool, is %T", value)
			wrapped.AddDetail("version", version)
			return nil, wrapped
>>>>>>> 036b4e02
		}
		return castedValue.Value, nil
	case String:
		castedValue, ok := value.(*types.AttributeValueMemberS)
		if !ok {
<<<<<<< HEAD
			return nil, fferr.NewInternalErrorf("unable to deserialize dynamodb value into string, is %T", value).
				AddDetail("version", version)
		}
		return castedValue.Value, nil
	default:
		return nil, fferr.NewInternalErrorf("Dynamo doesn't support type").
			AddDetail("version", version)
=======
			wrapped := fferr.NewInternalErrorf("unable to deserialize dynamodb value into string, is %T", value)
			wrapped.AddDetail("version", version)
			return nil, wrapped
		}
		return castedValue.Value, nil
	case Timestamp, Datetime:
		castedValue, ok := value.(*types.AttributeValueMemberN)
		if !ok {
			wrapped := fferr.NewInternalErrorf("unable to deserialize dynamodb value into timestamp, is %T", value)
			wrapped.AddDetail("version", version)
			return nil, wrapped
		}
		val := castedValue.Value
		i64, err := strconv.ParseInt(val, 10, 64)
		if err != nil {
			msg := "unable to deserialize dynamodb value into timestamp, value: %v\nerr: %s"
			wrapped := fferr.NewInternalErrorf(msg, val, err)
			wrapped.AddDetail("version", version)
			return nil, wrapped
		}
		return time.Unix(i64, 0).UTC(), nil
	default:
		wrapped := fferr.NewInternalErrorf("Dynamo doesn't support type")
		wrapped.AddDetail("version", version)
		return nil, wrapped
>>>>>>> 036b4e02
	}
}<|MERGE_RESOLUTION|>--- conflicted
+++ resolved
@@ -9,14 +9,10 @@
 	"strconv"
 	"time"
 
-<<<<<<< HEAD
+	"github.com/araddon/dateparse"
 	"github.com/aws/aws-sdk-go-v2/aws"
 	"github.com/aws/aws-sdk-go-v2/aws/ratelimit"
 	"github.com/aws/aws-sdk-go-v2/aws/retry"
-=======
-	"github.com/araddon/dateparse"
-	"github.com/aws/aws-sdk-go-v2/aws"
->>>>>>> 036b4e02
 	"github.com/aws/aws-sdk-go-v2/config"
 	"github.com/aws/aws-sdk-go-v2/credentials"
 	"github.com/aws/aws-sdk-go-v2/feature/dynamodb/attributevalue"
@@ -31,11 +27,8 @@
 	"go.uber.org/zap"
 )
 
-<<<<<<< HEAD
-=======
 const defaultMetadataTableName = "FeatureformMetadata"
 
->>>>>>> 036b4e02
 func init() {
 	if _, ok := serializers[dynamoSerializationVersion]; !ok {
 		panic("Dynamo serializer not implemented")
@@ -88,7 +81,6 @@
 	Tablename string `dynamodbav:"Tablename"`
 	Valuetype string `dynamodbav:"ValueType"`
 	Version   int    `dynamodbav:"SerializeVersion"`
-<<<<<<< HEAD
 }
 
 // ToTableMetadata converts a dynamodb entry from the Metadata table to a struct
@@ -111,30 +103,6 @@
 	return &dynamodbTableMetadata{t, version}, nil
 }
 
-=======
-}
-
-// ToTableMetadata converts a dynamodb entry from the Metadata table to a struct
-// with all its fields properly casted and type checked.
-func (entry dynamodbMetadataEntry) ToTableMetadata() (*dynamodbTableMetadata, error) {
-	version := serializeVersion(entry.Version)
-	if _, ok := serializers[version]; !ok {
-		wrapped := fferr.NewInternalErrorf("serialization version not implemented")
-		wrapped.AddDetail("dynamo_serialize_version", fmt.Sprintf("%d", entry.Version))
-		wrapped.AddDetail("dynamo_metadata_entry_name", entry.Tablename)
-		return nil, wrapped
-	}
-	t, err := deserializeType(entry.Valuetype)
-	if err != nil {
-		wrapped := fferr.NewInternalError(err)
-		wrapped.AddDetail("type_string", entry.Valuetype)
-		wrapped.AddDetail("dynamo_metadata_entry_name", entry.Tablename)
-		return nil, wrapped
-	}
-	return &dynamodbTableMetadata{t, version}, nil
-}
-
->>>>>>> 036b4e02
 // dynamodbTableMetadata is created by taking an entry from the Metadata table and
 // casting and validating its values.
 type dynamodbTableMetadata struct {
@@ -158,24 +126,17 @@
 	args := []func(*config.LoadOptions) error{
 		config.WithRegion(options.Region),
 		config.WithCredentialsProvider(credentials.NewStaticCredentialsProvider(options.AccessKey, options.SecretKey, "")),
-<<<<<<< HEAD
 		config.WithRetryer(func() aws.Retryer {
 			return retry.AddWithMaxBackoffDelay(retry.NewStandard(func(o *retry.StandardOptions) {
 				o.RateLimiter = ratelimit.None
 			}), defaultDynamoTableTimeout)
 		}),
-=======
->>>>>>> 036b4e02
 	}
 	// If we are using a custom endpoint, such as when running localstack, we should point at it. We'd never set this when
 	// directly accessing DynamoDB on AWS.
 	if options.Endpoint != "" {
 		args = append(args,
-<<<<<<< HEAD
-			config.WithEndpointResolver(aws.EndpointResolverFunc(func(service, region string) (aws.Endpoint, error) {
-=======
 			config.WithEndpointResolverWithOptions(aws.EndpointResolverWithOptionsFunc(func(service, region string, opts ...interface{}) (aws.Endpoint, error) {
->>>>>>> 036b4e02
 				return aws.Endpoint{
 					URL:           options.Endpoint,
 					SigningRegion: options.Region,
@@ -210,14 +171,9 @@
 	return nil
 }
 
-<<<<<<< HEAD
-func CreateMetadataTable(client *dynamodb.Client, logger *zap.SugaredLogger) error {
-	tableName := "Metadata"
-=======
 // TODO(simba) make table name a param
 func CreateMetadataTable(client *dynamodb.Client, logger *zap.SugaredLogger) error {
 	tableName := defaultMetadataTableName
->>>>>>> 036b4e02
 	params := &dynamodb.CreateTableInput{
 		TableName: aws.String(tableName),
 		AttributeDefinitions: []types.AttributeDefinition{
@@ -261,11 +217,7 @@
 				Value: fmt.Sprintf("%d", version),
 			},
 		},
-<<<<<<< HEAD
-		TableName: aws.String("Metadata"),
-=======
 		TableName: aws.String(defaultMetadataTableName),
->>>>>>> 036b4e02
 		Key: map[string]types.AttributeValue{
 			"Tablename": &types.AttributeValueMemberS{
 				Value: tablename,
@@ -284,11 +236,7 @@
 
 func (store *dynamodbOnlineStore) getFromMetadataTable(tablename string) (*dynamodbTableMetadata, error) {
 	input := &dynamodb.GetItemInput{
-<<<<<<< HEAD
-		TableName: aws.String("Metadata"),
-=======
 		TableName: aws.String(defaultMetadataTableName),
->>>>>>> 036b4e02
 		Key: map[string]types.AttributeValue{
 			"Tablename": &types.AttributeValueMemberS{
 				Value: tablename,
@@ -309,19 +257,11 @@
 		wrappedErr := fferr.NewExecutionError(pt.DynamoDBOnline.String(), err)
 		wrappedErr.AddDetail("tablename", tablename)
 		return nil, wrappedErr
-<<<<<<< HEAD
 	}
 	tableMeta, err := entry.ToTableMetadata()
 	if err != nil {
 		return nil, fferr.NewInternalError(err)
 	}
-=======
-	}
-	tableMeta, err := entry.ToTableMetadata()
-	if err != nil {
-		return nil, fferr.NewInternalError(err)
-	}
->>>>>>> 036b4e02
 	return tableMeta, nil
 }
 
@@ -346,11 +286,7 @@
 	_, err := store.getFromMetadataTable(tableName)
 	if err == nil {
 		wrapped := fferr.NewDatasetAlreadyExistsError(feature, variant, nil)
-<<<<<<< HEAD
-		wrapped.AddDetail("tablename", formatDynamoTableName(store.prefix, feature, variant))
-=======
 		wrapped.AddDetail("tablename", tableName)
->>>>>>> 036b4e02
 		return nil, wrapped
 	}
 	params := &dynamodb.CreateTableInput{
@@ -369,11 +305,7 @@
 			},
 		},
 	}
-<<<<<<< HEAD
-	err = store.updateMetadataTable(formatDynamoTableName(store.prefix, feature, variant), valueType, dynamoSerializationVersion)
-=======
 	err = store.updateMetadataTable(tableName, valueType, dynamoSerializationVersion)
->>>>>>> 036b4e02
 	if err != nil {
 		return nil, err
 	}
@@ -415,19 +347,11 @@
 	if tableExists {
 		wrapped := fferr.NewDatasetAlreadyExistsError(feature, variant, nil)
 		wrapped.AddDetail("tablename", tableName)
-<<<<<<< HEAD
-		return nil, wrapped
-	}
-
-	store.logger.Infof("Updating metadata table %s\n", tableName)
-	err = store.updateMetadataTable(tableName, valueType, SerializeV0)
-=======
 		return "", wrapped
 	}
 
 	store.logger.Infof("Updating metadata table %s\n", tableName)
 	err = store.updateMetadataTable(tableName, valueType, serializeV0)
->>>>>>> 036b4e02
 	if err != nil {
 		return "", fferr.NewResourceExecutionError(pt.DynamoDBOnline.String(), feature, variant, fferr.FEATURE_VARIANT, err)
 	}
@@ -517,7 +441,6 @@
 		errorMessage = *output.ImportTableDescription.FailureCode
 	}
 	return S3Import{id: id, status: string(output.ImportTableDescription.ImportStatus), errorMessage: errorMessage}, nil
-<<<<<<< HEAD
 }
 
 type SetItem struct {
@@ -550,8 +473,6 @@
 		return err
 	}
 	return nil
-=======
->>>>>>> 036b4e02
 }
 
 func (table dynamodbOnlineTable) Set(entity string, value interface{}) error {
@@ -688,12 +609,9 @@
 }
 
 func (ser serializerV0) Serialize(t ValueType, value any) (types.AttributeValue, error) {
-<<<<<<< HEAD
-=======
 	if t.Scalar() == Timestamp || t.Scalar() == Datetime {
 		return nil, fferr.NewTypeErrorf(t.String(), value, "Type not supported by Dynamo Serializer v0")
 	}
->>>>>>> 036b4e02
 	if value == nil {
 		return &types.AttributeValueMemberNULL{
 			Value: true,
@@ -706,27 +624,18 @@
 }
 
 func (ser serializerV0) Deserialize(t ValueType, value types.AttributeValue) (any, error) {
-<<<<<<< HEAD
-=======
 	if t.Scalar() == Timestamp || t.Scalar() == Datetime {
 		return nil, fferr.NewInternalErrorf("Unable to deserialize %s", t)
 	}
->>>>>>> 036b4e02
 	if _, isNil := value.(*types.AttributeValueMemberNULL); isNil {
 		return nil, nil
 	}
 	typed, ok := value.(*types.AttributeValueMemberS)
 	if !ok {
-<<<<<<< HEAD
-		return nil, fferr.NewInternalErrorf(
-			"unable to deserialize dynamodb value into string, is %T", value).
-			AddDetail("version", ser.Version().String())
-=======
 		wrapped := fferr.NewInternalErrorf(
 			"unable to deserialize dynamodb value into string, is %T", value)
 		wrapped.AddDetail("version", ser.Version().String())
 		return nil, wrapped
->>>>>>> 036b4e02
 	}
 	valString := typed.Value
 	var result interface{}
@@ -736,13 +645,10 @@
 		result, err = valString, nil
 	case Int:
 		result, err = strconv.Atoi(valString)
-<<<<<<< HEAD
-=======
 	case Int32:
 		res64, perr := strconv.ParseInt(valString, 0, 32)
 		err = perr
 		result = int32(res64)
->>>>>>> 036b4e02
 	case Int64:
 		result, err = strconv.ParseInt(valString, 0, 64)
 	case Float32:
@@ -753,11 +659,8 @@
 		result, err = strconv.ParseFloat(valString, 64)
 	case Bool:
 		result, err = strconv.ParseBool(valString)
-<<<<<<< HEAD
-=======
 	default:
 		return nil, fferr.NewInternalErrorf("Unsupported type %s", t.String())
->>>>>>> 036b4e02
 	}
 	if err != nil {
 		return nil, fferr.NewInternalError(err)
@@ -773,50 +676,33 @@
 }
 
 func (ser serializerV1) Serialize(t ValueType, value any) (types.AttributeValue, error) {
-<<<<<<< HEAD
-=======
 	// TODO support unsigned ints
->>>>>>> 036b4e02
 	if value == nil {
 		return &types.AttributeValueMemberNULL{Value: true}, nil
 	}
 	if !t.IsVector() {
 		return ser.serializeScalar(t, value)
-<<<<<<< HEAD
-	}
-=======
 	} else {
 		return ser.serializeVector(t, value)
 	}
 }
 
 func (ser serializerV1) serializeVector(t ValueType, value any) (types.AttributeValue, error) {
->>>>>>> 036b4e02
 	vecT := t.(VectorType)
 	scalar := vecT.Scalar()
 
 	list := reflect.ValueOf(value)
 	if list.Kind() != reflect.Slice {
-<<<<<<< HEAD
-		return nil, fferr.NewTypeError(vecT.String(), value, nil).
-			AddDetail("version", ser.Version().String())
-=======
 		wrapped := fferr.NewTypeError(vecT.String(), value, nil)
 		wrapped.AddDetail("version", ser.Version().String())
 		return nil, wrapped
->>>>>>> 036b4e02
 	}
 	length := list.Len()
 	if int32(length) != vecT.Dimension {
 		errMsg := "Type error. Wrong length.\nFound %d\nExpected %d"
-<<<<<<< HEAD
-		return nil, fferr.NewTypeErrorf(vecT.String(), value, errMsg, vecT.Dimension, length).
-			AddDetail("version", ser.Version().String())
-=======
 		wrapped := fferr.NewTypeErrorf(vecT.String(), value, errMsg, vecT.Dimension, length)
 		wrapped.AddDetail("version", ser.Version().String())
 		return nil, wrapped
->>>>>>> 036b4e02
 	}
 	vals := make([]types.AttributeValue, length)
 	for i := 0; i < length; i++ {
@@ -847,14 +733,9 @@
 		// This rounds via Go if needed
 		intVal, err := castNumberToInt(value)
 		if err != nil {
-<<<<<<< HEAD
-			return nil, fferr.NewTypeError(t.String(), value, err).
-				AddDetail("version", ser.Version().String())
-=======
 			wrapped := fferr.NewTypeError(t.String(), value, err)
 			wrapped.AddDetail("version", ser.Version().String())
 			return nil, wrapped
->>>>>>> 036b4e02
 		}
 		intStr := strconv.FormatInt(int64(intVal), 10)
 		return &types.AttributeValueMemberN{Value: intStr}, nil
@@ -862,86 +743,50 @@
 		// This rounds via Go if needed
 		intVal, err := castNumberToInt32(value)
 		if err != nil {
-<<<<<<< HEAD
-			return nil, fferr.NewTypeError(t.String(), value, err).
-				AddDetail("version", ser.Version().String())
-=======
 			wrapped := fferr.NewTypeError(t.String(), value, err)
 			wrapped.AddDetail("version", ser.Version().String())
 			return nil, wrapped
->>>>>>> 036b4e02
 		}
 		intStr := strconv.FormatInt(int64(intVal), 10)
 		return &types.AttributeValueMemberN{Value: intStr}, nil
 	case Int64:
 		intVal, err := castNumberToInt64(value)
 		if err != nil {
-<<<<<<< HEAD
-			return nil, fferr.NewTypeError(t.String(), value, err).
-				AddDetail("version", ser.Version().String())
-=======
 			wrapped := fferr.NewTypeError(t.String(), value, err)
 			wrapped.AddDetail("version", ser.Version().String())
 			return nil, wrapped
->>>>>>> 036b4e02
 		}
 		intStr := strconv.FormatInt(intVal, 10)
 		return &types.AttributeValueMemberN{Value: intStr}, nil
 	case Float32:
 		floatVal, err := castNumberToFloat32(value)
 		if err != nil {
-<<<<<<< HEAD
-			return nil, fferr.NewTypeError(t.String(), value, err).
-				AddDetail("version", ser.Version().String())
-=======
 			wrapped := fferr.NewTypeError(t.String(), value, err)
 			wrapped.AddDetail("version", ser.Version().String())
 			return nil, wrapped
->>>>>>> 036b4e02
 		}
 		floatStr := strconv.FormatFloat(float64(floatVal), 'e', -1, 32)
 		return &types.AttributeValueMemberN{Value: floatStr}, nil
 	case Float64:
 		floatVal, err := castNumberToFloat64(value)
 		if err != nil {
-<<<<<<< HEAD
-			return nil, fferr.NewTypeError(t.String(), value, err).
-				AddDetail("version", ser.Version().String())
-=======
 			wrapped := fferr.NewTypeError(t.String(), value, err)
 			wrapped.AddDetail("version", ser.Version().String())
 			return nil, wrapped
->>>>>>> 036b4e02
 		}
 		floatStr := strconv.FormatFloat(floatVal, 'e', -1, 64)
 		return &types.AttributeValueMemberN{Value: floatStr}, nil
 	case Bool:
-<<<<<<< HEAD
-		casted, ok := value.(bool)
-		if !ok {
-			return nil, fferr.NewTypeError(t.String(), value, nil).
-				AddDetail("version", ser.Version().String())
-=======
 		casted, err := castBool(value)
 		if err != nil {
 			wrapped := fferr.NewTypeError(t.String(), value, err)
 			wrapped.AddDetail("version", ser.Version().String())
 			return nil, wrapped
->>>>>>> 036b4e02
 		}
 		return &types.AttributeValueMemberBOOL{Value: casted}, nil
 	case String:
 		casted, ok := value.(string)
 		if !ok {
-<<<<<<< HEAD
-			return nil, fferr.NewTypeError(t.String(), value, nil).
-				AddDetail("version", ser.Version().String())
-		}
-		return &types.AttributeValueMemberS{Value: casted}, nil
-	default:
-		return nil, fferr.NewInternalErrorf("dynamo doesn't support type").
-			AddDetail("type", serializeType(t))
-=======
 			wrapped := fferr.NewTypeError(t.String(), value, nil)
 			wrapped.AddDetail("version", ser.Version().String())
 			return nil, wrapped
@@ -978,7 +823,6 @@
 		wrapped := fferr.NewInternalErrorf("dynamo doesn't support type")
 		wrapped.AddDetail("type", serializeType(t))
 		return nil, wrapped
->>>>>>> 036b4e02
 	}
 }
 
@@ -1001,14 +845,10 @@
 		return float32(typed), nil
 	case string:
 		f64, err := strconv.ParseFloat(typed, 32)
-<<<<<<< HEAD
 		if err != nil {
 			return 0, fmt.Errorf("Type error: Expected numerical type and got %T", typed)
 		}
 		return float32(f64), nil
-=======
-		return float32(f64), err
->>>>>>> 036b4e02
 	default:
 		return 0, fmt.Errorf("Type error: Expected numerical type and got %T", typed)
 	}
@@ -1032,15 +872,11 @@
 	case float64:
 		return typed, nil
 	case string:
-<<<<<<< HEAD
 		f64, err := strconv.ParseFloat(typed, 64)
 		if err != nil {
 			return 0, fmt.Errorf("Type error: Expected numerical type and got %T", typed)
 		}
 		return f64, nil
-=======
-		return strconv.ParseFloat(typed, 64)
->>>>>>> 036b4e02
 	default:
 		return 0, fmt.Errorf("Type error: Expected numerical type and got %T", typed)
 	}
@@ -1064,13 +900,6 @@
 	case float64:
 		return int(typed), nil
 	case string:
-<<<<<<< HEAD
-		i64, err := strconv.ParseInt(typed, 10, 64)
-		if err != nil {
-			return 0, fmt.Errorf("Type error: Expected numerical type and got %T", typed)
-		}
-		return int(i64), nil
-=======
 		val, err := strconv.ParseInt(typed, 10, 64)
 		// Handle cases like 1.0
 		if err != nil {
@@ -1080,7 +909,6 @@
 			}
 		}
 		return int(val), err
->>>>>>> 036b4e02
 	default:
 		return 0, fmt.Errorf("Type error: Expected numerical type and got %T", typed)
 	}
@@ -1104,13 +932,6 @@
 	case float64:
 		return int32(typed), nil
 	case string:
-<<<<<<< HEAD
-		i64, err := strconv.ParseInt(typed, 10, 32)
-		if err != nil {
-			return 0, fmt.Errorf("Type error: Expected numerical type and got %T", typed)
-		}
-		return int32(i64), nil
-=======
 		val, err := strconv.ParseInt(typed, 10, 32)
 		// Handle cases like 1.0
 		if err != nil {
@@ -1120,7 +941,6 @@
 			}
 		}
 		return int32(val), err
->>>>>>> 036b4e02
 	default:
 		return 0, fmt.Errorf("Type error: Expected numerical type and got %T", typed)
 	}
@@ -1144,13 +964,6 @@
 	case float64:
 		return int64(typed), nil
 	case string:
-<<<<<<< HEAD
-		i64, err := strconv.ParseInt(typed, 10, 64)
-		if err != nil {
-			return 0, fmt.Errorf("Type error: Expected numerical type and got %T", typed)
-		}
-		return int64(i64), nil
-=======
 		val, err := strconv.ParseInt(typed, 10, 64)
 		// Handle cases like 1.0
 		if err != nil {
@@ -1160,15 +973,11 @@
 			}
 		}
 		return val, err
->>>>>>> 036b4e02
 	default:
 		return 0, fmt.Errorf("Type error: Expected numerical type and got %T", typed)
 	}
 }
 
-<<<<<<< HEAD
-func (ser serializerV1) Deserialize(t ValueType, value types.AttributeValue) (any, error) {
-=======
 func castBool(value any) (bool, error) {
 	switch casted := value.(type) {
 	case bool:
@@ -1185,7 +994,7 @@
 
 func (ser serializerV1) Deserialize(t ValueType, value types.AttributeValue) (any, error) {
 	// TODO support unsigned ints
->>>>>>> 036b4e02
+
 	// Dynamo teats all numerical types as strings, so we have to deserialize.
 	version := ser.Version().String()
 	_, ok := value.(*types.AttributeValueMemberNULL)
@@ -1197,12 +1006,6 @@
 	}
 	list, ok := value.(*types.AttributeValueMemberL)
 	if !ok {
-<<<<<<< HEAD
-		return nil, fferr.NewInternalErrorf("unable to deserialize dynamodb value into list, is %T", value).
-			AddDetail("version", ser.Version().String())
-	}
-	values := list.Value
-=======
 		wrapped := fferr.NewInternalErrorf("unable to deserialize dynamodb value into list, is %T", value)
 		wrapped.AddDetail("version", ser.Version().String())
 		return nil, wrapped
@@ -1215,7 +1018,6 @@
 		wrapped.AddDetail("version", ser.Version().String())
 		return nil, wrapped
 	}
->>>>>>> 036b4e02
 	scalar := t.Scalar()
 	switch scalar {
 	case Int:
@@ -1233,14 +1035,9 @@
 	case String:
 		return deserializeList[string](scalar, values, version)
 	default:
-<<<<<<< HEAD
-		return nil, fferr.NewInternalErrorf("dynamo doesn't support type").
-			AddDetail("type", serializeType(t))
-=======
 		wrapped := fferr.NewInternalErrorf("dynamo doesn't support type")
 		wrapped.AddDetail("type", serializeType(t))
 		return nil, wrapped
->>>>>>> 036b4e02
 	}
 }
 
@@ -1256,20 +1053,12 @@
 		}
 		casted, ok := deser.(T)
 		if !ok {
-<<<<<<< HEAD
-			return nil, fferr.NewInternalErrorf("Deserialize failed due to wrong generic").
-				AddDetail("found_type", fmt.Sprintf("%T", casted)).
-				AddDetail("expected_type", scalar.String()).
-				AddDetail("list_element", strconv.Itoa(i)).
-				AddDetail("version", version)
-=======
 			wrapped := fferr.NewInternalErrorf("Deserialize failed due to wrong generic")
 			wrapped.AddDetail("found_type", fmt.Sprintf("%T", casted))
 			wrapped.AddDetail("expected_type", scalar.String())
 			wrapped.AddDetail("list_element", strconv.Itoa(i))
 			wrapped.AddDetail("version", version)
 			return nil, wrapped
->>>>>>> 036b4e02
 		}
 		deserList[i] = deser.(T)
 	}
@@ -1282,96 +1071,57 @@
 	case Int:
 		castedValue, ok := value.(*types.AttributeValueMemberN)
 		if !ok {
-<<<<<<< HEAD
-			return nil, fferr.NewInternalErrorf("unable to deserialize dynamodb value into numerical, is %T", value).
-				AddDetail("version", version)
-=======
 			wrapped := fferr.NewInternalErrorf("unable to deserialize dynamodb value into numerical, is %T", value)
 			wrapped.AddDetail("version", version)
 			return nil, wrapped
->>>>>>> 036b4e02
 		}
 		val, err := strconv.ParseInt(castedValue.Value, 10, 0)
 		return int(val), err
 	case Int32:
 		castedValue, ok := value.(*types.AttributeValueMemberN)
 		if !ok {
-<<<<<<< HEAD
-			return nil, fferr.NewInternalErrorf("unable to deserialize dynamodb value into numerical, is %T", value).
-				AddDetail("version", version)
-=======
 			wrapped := fferr.NewInternalErrorf("unable to deserialize dynamodb value into numerical, is %T", value)
 			wrapped.AddDetail("version", version)
 			return nil, wrapped
->>>>>>> 036b4e02
 		}
 		val, err := strconv.ParseInt(castedValue.Value, 10, 32)
 		return int32(val), err
 	case Int64:
 		castedValue, ok := value.(*types.AttributeValueMemberN)
 		if !ok {
-<<<<<<< HEAD
-			return nil, fferr.NewInternalErrorf("unable to deserialize dynamodb value into numerical, is %T", value).
-				AddDetail("version", version)
-=======
 			wrapped := fferr.NewInternalErrorf("unable to deserialize dynamodb value into numerical, is %T", value)
 			wrapped.AddDetail("version", version)
 			return nil, wrapped
->>>>>>> 036b4e02
 		}
 		return strconv.ParseInt(castedValue.Value, 10, 64)
 	case Float32:
 		castedValue, ok := value.(*types.AttributeValueMemberN)
 		if !ok {
-<<<<<<< HEAD
-			return nil, fferr.NewInternalErrorf("unable to deserialize dynamodb value into numerical, is %T", value).
-				AddDetail("version", version)
-=======
 			wrapped := fferr.NewInternalErrorf("unable to deserialize dynamodb value into numerical, is %T", value)
 			wrapped.AddDetail("version", version)
 			return nil, wrapped
->>>>>>> 036b4e02
 		}
 		val, err := strconv.ParseFloat(castedValue.Value, 32)
 		return float32(val), err
 	case Float64:
 		castedValue, ok := value.(*types.AttributeValueMemberN)
 		if !ok {
-<<<<<<< HEAD
-			return nil, fferr.NewInternalErrorf("unable to deserialize dynamodb value into numerical, is %T", value).
-				AddDetail("version", version)
-=======
 			wrapped := fferr.NewInternalErrorf("unable to deserialize dynamodb value into numerical, is %T", value)
 			wrapped.AddDetail("version", version)
 			return nil, wrapped
->>>>>>> 036b4e02
 		}
 		return strconv.ParseFloat(castedValue.Value, 64)
 	case Bool:
 		castedValue, ok := value.(*types.AttributeValueMemberBOOL)
 		if !ok {
-<<<<<<< HEAD
-			return nil, fferr.NewInternalErrorf("unable to deserialize dynamodb value into bool, is %T", value).
-				AddDetail("version", version)
-=======
 			wrapped := fferr.NewInternalErrorf("unable to deserialize dynamodb value into bool, is %T", value)
 			wrapped.AddDetail("version", version)
 			return nil, wrapped
->>>>>>> 036b4e02
 		}
 		return castedValue.Value, nil
 	case String:
 		castedValue, ok := value.(*types.AttributeValueMemberS)
 		if !ok {
-<<<<<<< HEAD
-			return nil, fferr.NewInternalErrorf("unable to deserialize dynamodb value into string, is %T", value).
-				AddDetail("version", version)
-		}
-		return castedValue.Value, nil
-	default:
-		return nil, fferr.NewInternalErrorf("Dynamo doesn't support type").
-			AddDetail("version", version)
-=======
 			wrapped := fferr.NewInternalErrorf("unable to deserialize dynamodb value into string, is %T", value)
 			wrapped.AddDetail("version", version)
 			return nil, wrapped
@@ -1397,6 +1147,5 @@
 		wrapped := fferr.NewInternalErrorf("Dynamo doesn't support type")
 		wrapped.AddDetail("version", version)
 		return nil, wrapped
->>>>>>> 036b4e02
 	}
 }