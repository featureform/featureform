//go:build k8s
// +build k8s

package provider

import (
	"fmt"
	"os"
	"reflect"
	"strings"
	"testing"

	"github.com/google/uuid"
)

func uuidWithoutDashes() string {
	return fmt.Sprintf("a%s", strings.ReplaceAll(uuid.New().String(), "-", ""))
}

func TestBlobInterfaces(t *testing.T) {
	blobTests := map[string]func(*testing.T, BlobStore){
		"Test Blob Read and Write": testBlobReadAndWrite,
		"Test Blob Parquet Serve":  testBlobParquetServe,
	}
	localBlobStore, err := NewMemoryBlobStore(Config([]byte("")))
	if err != nil {
		t.Fatalf("Failed to create memory blob store")
	}
	mydir, err := os.Getwd()
	if err != nil {
		t.Fatalf("could not get working directory")
	}

	fileStoreConfig := FileBlobStoreConfig{DirPath: fmt.Sprintf(`file:////%s/tests/file_tests`, mydir)}
	serializedFileConfig, err := fileStoreConfig.Serialize()
	if err != nil {
		t.Fatalf("failed to serialize file store config: %v", err)
	}
	fileBlobStore, err := NewFileBlobStore(serializedFileConfig)
	if err != nil {
		t.Fatalf("failed to create new file blob store: %v", err)
	}
	azureStoreConfig := AzureBlobStoreConfig{
		AccountName:   "featureformtesting",
		AccountKey:    os.Getenv("AZURE_ACCOUNT_KEY"),
		ContainerName: "testcontainer",
	}
	serializedAzureConfig, err := azureStoreConfig.Serialize()
	if err != nil {
		t.Fatalf("dailed to serialize azure store config: %v", err)
	}
	azureBlobStore, err := NewAzureBlobStore(serializedAzureConfig)
	if err != nil {
		t.Fatalf("failed to create new azure blob store: %v", err)
	}

	blobProviders := map[string]BlobStore{
		"Local": localBlobStore,
		"File":  fileBlobStore,
		"Azure": azureBlobStore,
	}
	for testName, blobTest := range blobTests {
		blobTest = blobTest
		testName = testName
		for blobName, blobProvider := range blobProviders {
			blobName = blobName
			blobProvider = blobProvider
			t.Run(fmt.Sprintf("%s: %s", testName, blobName), func(t *testing.T) {
				blobTest(t, blobProvider)
			})
		}
	}
	for blobName, blobProvider := range blobProviders {
		blobProvider.Close()
	}
}

func testBlobReadAndWrite(t *testing.T, store BlobStore) {
	testWrite := []byte("example data")
	testKey := uuidWithoutDashes()
	if err := store.Write(testKey, testWrite); err != nil {
		t.Fatalf("Failure writing data %s to key %s: %v", string(testWrite), testKey, err)
	}
	exists, err := store.Exists(testKey)
	if err != nil {
		t.Fatalf("Failure checking existence of key %s: %v", testKey, err)
	}
	if !exists {
		t.Fatalf("Test key %s does not exist: %v", testKey, err)
	}
	readData, err := store.Read(testKey)
	if err != nil {
		t.Fatalf("Could not read key %s from store: %v", testKey, err)
	}
	if string(readData) != string(testWrite) {
		t.Fatalf("Read data does not match written data: %s != %s", readData, testWrite)
	}
	if err := store.Delete(testKey); err != nil {
		t.Fatalf("Failed to delete test file with key %s: %v", testKey, err)
	}
}

func testBlobParquetServe(t *testing.T, store BlobStore) {
	testKey := fmt.Sprintf("input/transactions.snappy.parquet")
	iterator, err := store.Serve(testKey)
	if err != nil {
		t.Fatalf("Failure getting serving iterator with key %s: %v", testKey, err)
	}
	for row, err := iterator.Next(); err == nil; row, err = iterator.Next() {
		if err != nil {
			break
		}
	}

}

func TestExecutorRunLocal(t *testing.T) {
	localConfig := LocalExecutorConfig{
		ScriptPath: "./scripts/k8s/offline_store_pandas_runner.py",
	}
	serialized, err := localConfig.Serialize()
	if err != nil {
		t.Fatalf("Error serializing local executor configuration: %v", err)
	}
	executor, err := NewLocalExecutor(serialized)
	if err != nil {
		t.Fatalf("Error creating new Local Executor: %v", err)
	}
	mydir, err := os.Getwd()
	if err != nil {
		t.Fatalf("could not get working directory")
	}

	sqlEnvVars := map[string]string{
		"MODE":                "local",
		"OUTPUT_URI":          fmt.Sprintf(`%s/scripts/k8s/tests/test_files/output/`, mydir),
		"SOURCES":             fmt.Sprintf("%s/scripts/k8s/tests/test_files/inputs/transaction_short/part-00000-9d3cb5a3-4b9c-4109-afa3-a75759bfcf89-c000.snappy.parquet", mydir),
		"TRANSFORMATION_TYPE": "sql",
		"TRANSFORMATION":      "SELECT * FROM source_0 LIMIT 1",
	}
	if err := executor.ExecuteScript(sqlEnvVars); err != nil {
		t.Fatalf("Failed to execute pandas script: %v", err)
	}
}

func TestOfflineStoreBasic(t *testing.T) {
	localConfig := LocalExecutorConfig{
		ScriptPath: "./scripts/k8s/offline_store_pandas_runner.py",
	}
	serializedExecutorConfig, err := localConfig.Serialize()
	if err != nil {
		t.Fatalf("Error serializing local executor configuration: %v", err)
	}
	mydir, err := os.Getwd()
	if err != nil {
		t.Fatalf("could not get working directory")
	}

	azureStoreConfig := AzureBlobStoreConfig{
		AccountName:   "featureformtesting",
		AccountKey:    os.Getenv("AZURE_ACCOUNT_KEY"),
		ContainerName: "newcontainer",
	}
	serializedAzureConfig, err := azureStoreConfig.Serialize()
	if err != nil {
		t.Fatalf("dailed to serialize azure store config: %v", err)
	}
	k8sConfig := K8sConfig{
		ExecutorType:   GoProc,
		ExecutorConfig: ExecutorConfig(serializedExecutorConfig),
		StoreType:      Azure,
		StoreConfig:    BlobStoreConfig(serializedAzureConfig),
	}
	serializedK8sConfig, err := k8sConfig.Serialize()
	if err != nil {
		t.Fatalf("failed to serialize k8s config: %v", err)
	}
	provider, err := k8sOfflineStoreFactory(serializedK8sConfig)
	if err != nil {
		t.Fatalf("failed to create new k8s offline store: %v", err)
	}
	offlineStore, err := provider.AsOfflineStore()
	if err != nil {
		t.Fatalf("failed to convert store to offline store: %v", err)
	}

	// Register Primary
	primaryTableName := uuidWithoutDashes()
	primaryID := ResourceID{Name: primaryTableName, Variant: "default", Type: Primary}
	transactionsURI := "featureform/testing/primary/name/variant/transactions_short.csv"
	primaryTable, err := offlineStore.RegisterPrimaryFromSourceTable(primaryID, transactionsURI)
	if err != nil {
		t.Fatalf("failed to register primary table: %v", err)
	}

	// Getting Primary
	fetchedPrimary, err := offlineStore.GetPrimaryTable(primaryID)
	if err != nil {
		t.Fatalf("failed to fetch primary table: %v", err)
	}

	transformationName := uuidWithoutDashes()
	transformationID := ResourceID{
		Name:    transformationName,
		Type:    Transformation,
		Variant: "default",
	}
	transformConfig := TransformationConfig{
		Type:          SQLTransformation,
		TargetTableID: transformationID,
		Query:         fmt.Sprintf("SELECT * FROM {{%s.default}}", primaryTableName),
		SourceMapping: []SourceMapping{
			SourceMapping{
				Template: fmt.Sprintf("{{%s.default}}", primaryTableName),
				Source:   fmt.Sprintf("featureform_primary__%s__default", primaryTableName),
			},
		},
	}
	if err := offlineStore.CreateTransformation(transformConfig); err != nil {
		t.Fatalf("Could not create transformation: %v", err)
	}

	// Get transformation
	tsTable, err := offlineStore.GetTransformationTable(transformationID)
	if err != nil {
		t.Fatalf("could not fetch transformation table: %v", err)
	}

	firstResID := ResourceID{Name: uuidWithoutDashes(), Variant: "default", Type: Feature}
	schema := ResourceSchema{"CustomerID", "CustAccountBalance", "Timestamp", transactionsURI}
	firstResTable, err := offlineStore.RegisterResourceFromSourceTable(firstResID, schema)
	if err != nil {
		t.Fatalf("failed to register resource from source table: %v", err)
	}

	fetchedFirstResTable, err := offlineStore.GetResourceTable(firstResID)
	if err != nil {
		t.Fatalf("failed to fetch resource table: %v", err)
	}

	secondResID := ResourceID{Name: uuidWithoutDashes(), Variant: "default", Type: Label}
	secondSchema := ResourceSchema{"CustomerID", "IsFraud", "Timestamp", transactionsURI}
	secondResTable, err := offlineStore.RegisterResourceFromSourceTable(secondResID, secondSchema)
	if err != nil {
		t.Fatalf("failed to register resource from source table: %v", err)
	}

	trainingSetID := ResourceID{Name: uuidWithoutDashes(), Variant: "default", Type: TrainingSet}
	testTrainingSet := TrainingSetDef{
		ID:       trainingSetID,
		Label:    secondResID,
		Features: []ResourceID{firstResID},
	}
	if err := offlineStore.CreateTrainingSet(testTrainingSet); err != nil {
		t.Fatalf("failed to create trainingset: %v", err)
	}

	ts, err := offlineStore.GetTrainingSet(trainingSetID)
	if err != nil {
		t.Fatalf("failed to fetch training set: %v", err)
	}
<<<<<<< HEAD
	fmt.Println(ts)
	// for ts.Next() {
	// 	fmt.Println(ts.Features())
	// 	fmt.Println(ts.Label())
	// }
=======

>>>>>>> 8496a906
	materialization, err := offlineStore.CreateMaterialization(firstResID)
	if err != nil {
		t.Fatalf("failed to create materialization: %v", err)
	}
}<|MERGE_RESOLUTION|>--- conflicted
+++ resolved
@@ -259,15 +259,7 @@
 	if err != nil {
 		t.Fatalf("failed to fetch training set: %v", err)
 	}
-<<<<<<< HEAD
-	fmt.Println(ts)
-	// for ts.Next() {
-	// 	fmt.Println(ts.Features())
-	// 	fmt.Println(ts.Label())
-	// }
-=======
-
->>>>>>> 8496a906
+
 	materialization, err := offlineStore.CreateMaterialization(firstResID)
 	if err != nil {
 		t.Fatalf("failed to create materialization: %v", err)
