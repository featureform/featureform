# Unit tests, integration tests, and code coverage
name: Testing  
on:
  push:
    branches:
      - main
      - release/*
  pull_request:

concurrency:
  group: ${{ github.workflow }}-${{ github.ref }}
  cancel-in-progress: true

env:
  MEILISEARCH_PORT: 7700
  MEILISEARCH_API_KEY: ""
  REDISEARCH_INSECURE_PORT: 6380
  REDIS_INSECURE_PORT: 6379
  REDIS_SECURE_PORT: 6378
  REDIS_PASSWORD: "password"
  CASSANDRA_USER: "cassandra"
  CASSANDRA_PASSWORD: "CASSANDRA"
  POSTGRES_USER: "username"
  POSTGRES_DB: "default"
  POSTGRES_PASSWORD: "password"
  CLICKHOUSE_USER: "default"
  CLICKHOUSE_HOST: "localhost"
  CLICKHOUSE_PASSWORD: "password"
  CLICKHOUSE_DB: "default"
  CLICKHOUSE_PORT: "9001"
  # ETCD_HOST: "localhost"
  # ETCD_PORT: 2379
  # REDSHIFT_PORT: 5439
  # REDSHIFT_DATABASE: dev
  SPARK_LOCAL_SCRIPT_PATH: scripts/spark/offline_store_spark_runner.py
  PYTHON_LOCAL_INIT_PATH: scripts/spark/python_packages.sh
  PINECONE_PROJECT_ID: ${{ secrets.PINECONE_PROJECT_ID }}
  PINECONE_ENVIRONMENT: ${{ secrets.PINECONE_ENVIRONMENT }}
  PINECONE_API_KEY: ${{ secrets.PINECONE_API_KEY }}

<<<<<<< HEAD
# These permissions are needed to interact with GitHub’s OIDC Token endpoint.
permissions:
  id-token: write
  contents: read
=======
>>>>>>> c50e53a8

jobs:
  go-tests:
    name: Run Go Tests
    defaults:
      run:
        working-directory: ./
    runs-on: ubuntu-latest
    timeout-minutes: 120
    environment: Integration testing
    services:
#      redis-insecure:
#        image: redis
#        # Hard coded port because environment variables not currently
#        # supported for use outside of 'steps'
#        ports:
#          - 6379:6379

      cassandra:
        image: cassandra
        # Hard coded port because environment variables not currently
        # supported for use outside of 'steps'
        ports:
          - 9042:9042

      redisearch:
        image: redis/redis-stack
        # Hard coded port because environment variables not currently
        # supported for use outside of 'steps'
        ports:
          - 6379:6379
      postgres:
        image: postgres
        ports:
          - 5432:5432
        env:
          POSTGRES_USER: ${{ env.POSTGRES_USER }}
          POSTGRES_DB: ${{ env.POSTGRES_DB }}
          POSTGRES_PASSWORD: ${{ env.POSTGRES_PASSWORD }}

      clickhouse:
        image: clickhouse/clickhouse-server
        ports:
          - 9001:9000
        env:
          CLICKHOUSE_USER: ${{ env.CLICKHOUSE_USER }}
          CLICKHOUSE_DB: ${{ env.CLICKHOUSE_DB }}
          CLICKHOUSE_PASSWORD: ${{ env.CLICKHOUSE_PASSWORD }}
    steps:
      - uses: actions/checkout@v2
      - uses: actions/setup-python@v5
        with:
          python-version: '3.10'
          cache: 'pip' # caching pip dependencies

      - name: Configure AWS credentials
        uses: aws-actions/configure-aws-credentials@v4
        with:
          aws-access-key-id: ${{ secrets.AWS_ACCESS_KEY_ID }}
          aws-secret-access-key: ${{ secrets.AWS_SECRET_KEY }}
          aws-region: us-east-1

      - name: Get AWS Secrets
        uses: aws-actions/aws-secretsmanager-get-secrets@v2
        with:
          secret-ids: |
            ,testing/databricks
            ,testing/azure
            ,testing/snowflake
            ,testing/dynamodb
            ,testing/firebase
            ,testing/mongodb
            ,testing/snowflake
            ,testing/redshift
            ,testing/mongodb
            ,testing/snowflake
            ,testing/emr
            ,testing/s3
            ,testing/bigquery
            ,testing/gcs
            ,testing/etcd
          parse-json-secrets: true

      - name: Echo Environment Variables
        run: |
          env

      - name: Get Firestore Credentials
        uses: aws-actions/aws-secretsmanager-get-secrets@v2
        with:
          secret-ids: |
            FIRESTORE_CREDENTIALS_FILE, ${{ secrets.FIRESTORE_SECRET }}
          parse-json-secrets: false

      - name: Get BigQuery Credentials
        uses: aws-actions/aws-secretsmanager-get-secrets@v2
        with:
          secret-ids: |
            BIGQUERY_CREDENTIALS_FILE, ${{ secrets.BIGQUERY_JSON_SECRET }}
          parse-json-secrets: false

      - name: Set up Go
        uses: actions/setup-go@v5
        with:
          go-version: '1.21'
          check-latest: true
          cache-dependency-path: |
            go.sum

      - name: Install grpc_tools
        run: pip install grpcio-tools build

      - name: Install pyspark packages
        run: |
          pip install -r provider/scripts/k8s/requirements.txt
          pip install -r provider/scripts/spark/requirements.txt

      - name: Install Protobuf
        run: sudo snap install protobuf --classic

      - name: Setup Proto
        run: ./gen_grpc.sh

      - name: Unit Tests
        run: go test ./... -short

      - name: Install Search Container
        run: docker pull getmeili/meilisearch:v1.0

      - name: Start Search
        run: |
          docker run -d -p $MEILISEARCH_PORT:7700 getmeili/meilisearch:v1.0

      - uses: getong/redis-action@v1
        with:
          host port: 6378
          container port: 6379
          redis password: "password"

      - name: create-json
        id: create-json
        uses: jsdaniell/create-json@1.1.2
        with:
          name: "./provider/firestore_credentials.json"
          json: ${{ env.FIRESTORE_CREDENTIALS_FILE }}

      - name: create-json
        id: create-json-2
        uses: jsdaniell/create-json@1.1.2
        with:
          name: "./provider/bigquery_credentials.json"
          json: ${{ env.BIGQUERY_CREDENTIALS_FILE }}

      - name: Check credentials location
        run: |
          ls
          ls provider
          pwd

      - name: Install ETCD
        run: |
          git clone -b v3.4.16 https://github.com/etcd-io/etcd.git
          cd etcd
          ./build
          export PATH="$PATH:`pwd`/bin"
          etcd --version
          etcd --logger=zap &
          

      - name: Run HDFS
        run: |
          # git clone https://github.com/rancavil/hadoop-single-node-cluster.git
          # cd hadoop-single-node-cluster
          # docker build -t hadoop .
          docker run -d -p 9864:9864 -p 9870:9870 -p 8088:8088 -p 9000:9000 -p 9866:9866 --hostname localhost ahmadnazeri/hadoop:latest

      - name: Integration Tests
        run: go test -v -timeout 30m -parallel 10 -coverpkg=./... -coverprofile=./cover.out.tmp ./...
        env:
          # DYNAMO_ACCESS_KEY: ${{ secrets.AWS_ACCESS_KEY_ID }}
          # DYNAMO_SECRET_KEY: ${{ secrets.AWS_SECRET_KEY }}
          # DYNAMODB_REGION: "us-east-1"
          FIRESTORE_CRED: "firestore_credentials.json"
          # FIRESTORE_PROJECT: ${{ secrets.FIRESTORE_PROJECT }}
          # AZURE_ACCOUNT_NAME: ${{ secrets.AZURE_ACCOUNT_NAME }}
          # AZURE_ACCOUNT_KEY: ${{ secrets.AZURE_ACCOUNT_KEY }}
          # AZURE_CONTAINER_NAME: ${{ secrets.AZURE_CONTAINER_NAME }}
          # AZURE_BACKUP_STORAGE_PATH: "backup"
          # MONGODB_HOST: ${{ secrets.MONGODB_HOST }}
          # MONGODB_PORT: ${{ secrets.MONGODB_PORT }}
          # MONGODB_USERNAME: ${{ secrets.MONGODB_USERNAME }}
          # MONGODB_PASSWORD: ${{ secrets.MONGODB_PASSWORD }}
          # MONGODB_DATABASE: ${{ secrets.MONGODB_DATABASE }}
          # SNOWFLAKE_USERNAME: ${{ secrets.SNOWFLAKE_USERNAME }}
          # SNOWFLAKE_PASSWORD: ${{ secrets.SNOWFLAKE_PASSWORD }}
          # SNOWFLAKE_ORG: ${{ secrets.SNOWFLAKE_ORG }}
          # SNOWFLAKE_ACCOUNT: ${{ secrets.SNOWFLAKE_ACCOUNT }}
          # REDSHIFT_USERNAME: ${{ secrets.REDSHIFT_USERNAME }}
          # REDSHIFT_PASSWORD: ${{ secrets.REDSHIFT_PASSWORD }}
          # REDSHIFT_HOST: ${{ secrets.REDSHIFT_HOST }}
          # AWS_ACCESS_KEY_ID: ${{ secrets.AWS_ACCESS_KEY_ID }}
          # AWS_SECRET_KEY: ${{ secrets.AWS_SECRET_KEY }}
          # AWS_EMR_CLUSTER_REGION: ${{ secrets.AWS_EMR_CLUSTER_REGION }}
          # AWS_EMR_CLUSTER_ID: ${{ secrets.AWS_EMR_CLUSTER_ID }}
          # S3_BUCKET_PATH: ${{ secrets.S3_BUCKET_PATH }}
          # S3_BUCKET_REGION: ${{ secrets.S3_BUCKET_REGION }}
          # BIGQUERY_PROJECT_ID: ${{ secrets.BIGQUERY_PROJECT_ID }}
          # BIGQUERY_DATASET_ID: ${{ secrets.BIGQUERY_DATASET_ID }}
          BIGQUERY_CREDENTIALS: "/home/runner/work/featureform/featureform/provider/bigquery_credentials.json"
          GCP_CREDENTIALS_FILE: "/home/runner/work/featureform/featureform/provider/bigquery_credentials.json"
          # GCS_BUCKET_NAME: ${{ secrets.GCS_BUCKET_NAME }}
          # MYSQL_USER: "root"
          # MYSQL_PASSWORD: "password"
          # MYSQL_DB: "mysql"
          # AZURE_CONTAINER_PATH: ${{ secrets.AZURE_CONTAINER_PATH }}
          # AZURE_CONNECTION_STRING: ${{ secrets.AZURE_CONNECTION_STRING }}
          # DATABRICKS_HOST: ${{ secrets.DATABRICKS_HOST }}
          # DATABRICKS_TOKEN: ${{ secrets.DATABRICKS_TOKEN }}
          # DATABRICKS_CLUSTER: ${{ secrets.DATABRICKS_CLUSTER }}
          MATERIALIZE_NO_TIMESTAMP_QUERY_PATH: /home/runner/work/featureform/featureform/provider/queries/materialize_no_ts.sql
          MATERIALIZE_WITH_TIMESTAMP_QUERY_PATH: /home/runner/work/featureform/featureform/provider/queries/materialize_ts.sql
          # ETCD_HOST: ${{ env.ETCD_HOST }}
          # ETCD_PORT: ${{ env.ETCD_PORT }}
          SPARK_LOCAL_SCRIPT_PATH: /home/runner/work/featureform/featureform/provider/scripts/spark/offline_store_spark_runner.py
          PYTHON_LOCAL_INIT_PATH: /home/runner/work/featureform/featureform/provider/scripts/spark/python_packages.sh

      - name: Print Clean Coverage
        if: always()
        run: |
          cat cover.out.tmp | grep -v "proto" | grep -v "main"  > cover.out
          go tool cover -html=cover.out -o cover.html

      - name: Archive code coverage results (HTML)
        if: always()
        uses: actions/upload-artifact@v3
        with:
          name: go-coverage-html
          path: ./cover.html

      - name: Archive code coverage results (cover.out)
        if: always()
        uses: actions/upload-artifact@v3
        with:
          name: go-coverage-out
          path: ./cover.out

  client-deps:
    name: Client Dependencies
    runs-on: ubuntu-latest

    steps:
      - uses: actions/checkout@v2

      - name: Check directory
        run: |
          ls -la

      - name: Set up Go
        uses: actions/setup-go@v2
        with:
          go-version: 1.21

      - name: Install grpc_tools
        run: pip install grpcio-tools==1.62.2 build

      - name: Install Protobuf
        run: sudo snap install protobuf --classic

      - name: Setup Proto
        run: ./gen_grpc.sh

      - name: Build Python Package
        run: ./pip_update.sh --no-dash

      - uses: actions/upload-artifact@v3
        with:
          name: client
          path: ./client
          retention-days: 1

  client:
    name: Test Client
    needs: client-deps
    runs-on: ${{ matrix.os }}
    strategy:
      matrix:
        # macos-14 switched to M1 chips which broke some of our
        # dependencies. We're hard pinning to macOS-13 for now.
        os: [ubuntu-latest, macos-13, windows-latest]
        python-version: ["3.7", "3.8", "3.9", "3.10", "3.11"]
        exclude:
          - os: windows-latest
            python-version: "3.11"
    steps:
      - uses: actions/checkout@v2

      - name: Download Working Compiled Directories
        uses: actions/download-artifact@v3
        with:
          name: client
          path: ./client

      - run: ls

      - uses: actions/setup-python@v5
        with:
          python-version: ${{ matrix.python-version }}
          cache: 'pip' # caching pip dependencies

      - uses: actions/setup-java@v3
        with:
          java-version: '11'
          distribution: 'temurin'

      - name: Install pyspark packages
        run: |
          pip install -r provider/scripts/k8s/requirements.txt
          pip install -r provider/scripts/spark/requirements.txt

      - name: Install pytest
        run: pip install -r pytest-requirements.txt

      - name: Install pytest cov
        run: pip install pytest-cov

      - name: Install featureform
        run: pip install client/dist/featureform-0.0.0-py3-none-any.whl

      - name: Run Tests
        run: pytest -vv -s

      - uses: actions/upload-artifact@v3
        if: matrix.os == 'ubuntu-latest' && matrix.python-version == '3.10'
        with:
          name: client-coverage
          path: ./coverage.xml
          retention-days: 1

  dashboard:
    name: Test Dashboard
    runs-on: ubuntu-latest
    defaults:
      run:
        working-directory: ./dashboard
    steps:
      - uses: actions/checkout@v2

      - uses: actions/setup-node@v4
        with:
          node-version: '16'

      - name: Install Packages
        run: npm install

      - name: Install Jest
        run: npm install jest

      - name: Run Tests
        run: ./node_modules/.bin/jest --coverage

      - uses: actions/upload-artifact@v3
        with:
          name: dashboard-coverage
          path: ./dashboard/coverage/clover.xml
          retention-days: 1

  codecov-upload:
    name: Codecov Upload
    needs: [client, go-tests, dashboard]
    runs-on: ubuntu-latest

    steps:
      - uses: actions/checkout@v2

      - name: Download Client Coverage
        uses: actions/download-artifact@v3
        with:
          name: client-coverage

      - name: Download Go Coverage
        uses: actions/download-artifact@v3
        with:
          name: go-coverage-out

      - name: Download Go Coverage
        uses: actions/download-artifact@v3
        with:
          name: dashboard-coverage

      - uses: codecov/codecov-action@v4
        with:
          files: ./coverage.xml,./cover.out,./clover.xml
        env:
          CODECOV_TOKEN: ${{ secrets.CODECOV_TOKEN }}
          verbose: true

<|MERGE_RESOLUTION|>--- conflicted
+++ resolved
@@ -38,13 +38,10 @@
   PINECONE_ENVIRONMENT: ${{ secrets.PINECONE_ENVIRONMENT }}
   PINECONE_API_KEY: ${{ secrets.PINECONE_API_KEY }}
 
-<<<<<<< HEAD
 # These permissions are needed to interact with GitHub’s OIDC Token endpoint.
 permissions:
   id-token: write
   contents: read
-=======
->>>>>>> c50e53a8
 
 jobs:
   go-tests:
