--- conflicted
+++ resolved
@@ -52,11 +52,7 @@
             - name: WORKER_IMAGE
               value: "{{ .Values.global.repo | default .Values.image.repository }}/worker:{{ .Values.global.version | default .Chart.AppVersion }}"
             - name: PANDAS_RUNNER_IMAGE
-<<<<<<< HEAD
-              value: "{{ .Values.global.repo | default .Values.image.repository }}/pandas_runner:{{ .Values.global.version | default .Chart.AppVersion }}"
-=======
               value: "{{ .Values.global.repo | default .Values.image.repository }}/k8s_runner:{{ .Values.global.version | default .Chart.AppVersion }}"
->>>>>>> e4fa0a46
 
           ports:
             - name: http
