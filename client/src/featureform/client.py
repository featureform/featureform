<<<<<<< HEAD
from typing import Union, Optional
=======
from typing import Optional, Union
>>>>>>> cd4255b3

import featureform.resources
from .constants import NO_RECORD_LIMIT
from .enums import ResourceType
from .register import (
    FeatureColumnResource,
    ResourceClient,
    SourceRegistrar,
    SubscriptableTransformation,
)
from .serving import ServingClient


class Client(ResourceClient, ServingClient):
    """
    Client for interacting with Featureform APIs (resources and serving)

    **Using the Client:**
    ```py title="definitions.py"
    import featureform as ff
    from featureform import Client

    client = Client()

    # Example 1: Get a registered provider
    redis = client.get_provider("redis-quickstart")

    # Example 2: Compute a dataframe from a registered source
    transactions_df = client.dataframe("transactions", "quickstart")
    ```
    """

    def __init__(
        self, host=None, local=False, insecure=False, cert_path=None, dry_run=False
    ):
        if local:
            raise Exception(
                "Local mode is not supported in this version. Use featureform <= 1.12.0 for localmode"
            )

        if host is not None:
            self._validate_host(host)

        ResourceClient.__init__(
            self,
            host=host,
            local=local,
            insecure=insecure,
            cert_path=cert_path,
            dry_run=dry_run,
        )
        # Given both ResourceClient and ServingClient are instantiated together, if dry_run is True, then
        # the ServingClient cannot be instantiated due to a conflict the local and host arguments.
        if not dry_run:
            ServingClient.__init__(
                self, host=host, local=local, insecure=insecure, cert_path=cert_path
            )

    def dataframe(
        self,
        source: Union[SourceRegistrar, SubscriptableTransformation, str],
        variant: Optional[str] = None,
        limit=NO_RECORD_LIMIT,
        asynchronous=False,
        verbose=False,
    ):
        """
        Return a dataframe from a registered source or transformation

        **Example:**
        ```py title="definitions.py"
        transactions_df = client.dataframe("transactions", "quickstart")

        avg_user_transaction_df = transactions_df.groupby("CustomerID")["TransactionAmount"].mean()
        ```

        Args:
            source (Union[SourceRegistrar, SubscriptableTransformation, str]): The source or transformation to compute the dataframe from
            variant (str): The source variant; can't be None if source is a string
            limit (int): The maximum number of records to return; defaults to NO_RECORD_LIMIT
            asynchronous (bool): Flag to determine whether the client should wait for resources to be in either a READY or FAILED state before returning. Defaults to False to ensure that newly registered resources are in a READY state prior to serving them as dataframes.

        Returns:
            df (pandas.DataFrame): The dataframe computed from the source or transformation

        """
        self.apply(asynchronous=asynchronous, verbose=verbose)
        if isinstance(source, (SourceRegistrar, SubscriptableTransformation)):
            name, variant = source.name_variant()
        elif isinstance(source, str):
            name = source
            if variant is None:
                raise ValueError("variant must be specified if source is a string")
            if variant == "":
                raise ValueError("variant cannot be an empty string")
        else:
            raise ValueError(
                f"source must be of type SourceRegistrar, SubscriptableTransformation or str, not {type(source)}\n"
                "use client.dataframe(name, variant) or client.dataframe(source) or client.dataframe(transformation)"
            )
        return self.impl._get_source_as_df(name, variant, limit)

    def nearest(self, feature, vector, k):
        """
        Query the K nearest neighbors of a provider vector in the index of a registered feature variant

        **Example:**

        ```py title="definitions.py"
        # Get the 5 nearest neighbors of the vector [0.1, 0.2, 0.3] in the index of the feature "my_feature" with variant "my_variant"
        nearest_neighbors = client.nearest("my_feature", "my_variant", [0.1, 0.2, 0.3], 5)
        print(nearest_neighbors) # prints a list of entities (e.g. ["entity1", "entity2", "entity3", "entity4", "entity5"])
        ```

        Args:
            feature (Union[FeatureColumnResource, tuple(str, str)]): Feature object or tuple of Feature name and variant
            vector (List[float]): Query vector
            k (int): Number of nearest neighbors to return

        """
        if isinstance(feature, tuple):
            name, variant = feature
        elif isinstance(feature, FeatureColumnResource):
            name = feature.name
            variant = feature.variant
        else:
            raise Exception(
                f"the feature '{feature}' of type '{type(feature)}' is not support."
                "Feature must be a tuple of (name, variant) or a FeatureColumnResource"
            )

        if k < 1:
            raise ValueError("k must be a positive integer")
        return self.impl.nearest(name, variant, vector, k)

    def location(
        self,
        source: Union[SourceRegistrar, SubscriptableTransformation, str],
        variant: Optional[str] = None,
        resource_type: Optional[ResourceType] = None,
    ):
        """
        Returns the location of a registered resource. For SQL resources, it will return the table name
        and for file resources, it will return the file path.

        **Example:**
        ```py title="definitions.py"
        transaction_location = client.location("transactions", "quickstart", ff.SOURCE)
        ```

        Args:
            source (Union[SourceRegistrar, SubscriptableTransformation, str]): The source or transformation to compute the dataframe from
            variant (str): The source variant; can't be None if source is a string
            resource_type (ResourceType): The type of resource; can be one of ff.SOURCE, ff.FEATURE, ff.LABEL, or ff.TRAINING_SET
        """
        if isinstance(source, (SourceRegistrar, SubscriptableTransformation)):
            name, variant = source.name_variant()
            resource_type = ResourceType.SOURCE
        elif isinstance(source, str):
            name = source
            if variant is None:
                raise ValueError("variant must be specified if source is a string")
            if variant == "":
                raise ValueError("variant cannot be an empty string")

            if resource_type is None:
                raise ValueError(
                    "resource_type must be specified if source is a string"
                )

        else:
            raise ValueError(
                f"source must be of type SourceRegistrar, SubscriptableTransformation or str, not {type(resource)}\n"
                "use client.dataframe(name, variant) or client.dataframe(source) or client.dataframe(transformation)"
            )

        location = self.impl.location(name, variant, resource_type)
        return location

    def close(self):
        """
        Closes the client, closes channel for hosted mode
        """
        self.impl.close()

    def columns(
        self,
        source: Union[SourceRegistrar, SubscriptableTransformation, str],
        variant: Optional[str] = None,
    ):
        """
        Returns the columns of a registered source or transformation

        **Example:**
        ```py title="definitions.py"
        columns = client.columns("transactions", "quickstart")
        ```

        Args:
            source (Union[SourceRegistrar, SubscriptableTransformation, str]): The source or transformation to get the columns from
            variant (str): The source variant; can't be None if source is a string

        Returns:
            columns (List[str]): The columns of the source or transformation
        """
        if isinstance(source, (SourceRegistrar, SubscriptableTransformation)):
            name, variant = source.name_variant()
        elif isinstance(source, str):
            name = source
            if variant is None:
                raise ValueError("variant must be specified if source is a string")
            if variant == "":
                raise ValueError("variant cannot be an empty string")
        else:
            raise ValueError(
                f"source must be of type SourceRegistrar, SubscriptableTransformation or str, not {type(source)}\n"
                "use client.columns(name, variant) or client.columns(source) or client.columns(transformation)"
            )
        return self.impl._get_source_columns(name, variant)

    @staticmethod
    def _validate_host(host):
        if host.startswith("http://") or host.startswith("https://"):
            raise ValueError("Invalid Host: Host should not contain http or https.")

    def __enter__(self):
        return self

    def __exit__(self, exc_type, exc_value, traceback):
        self.close()<|MERGE_RESOLUTION|>--- conflicted
+++ resolved
@@ -1,8 +1,4 @@
-<<<<<<< HEAD
-from typing import Union, Optional
-=======
 from typing import Optional, Union
->>>>>>> cd4255b3
 
 import featureform.resources
 from .constants import NO_RECORD_LIMIT
@@ -161,6 +157,10 @@
         if isinstance(source, (SourceRegistrar, SubscriptableTransformation)):
             name, variant = source.name_variant()
             resource_type = ResourceType.SOURCE
+        elif isinstance(source, featureform.resources.TrainingSetVariant):
+            name = source.name
+            variant = source.variant
+            resource_type = ResourceType.TRAINING_SET
         elif isinstance(source, str):
             name = source
             if variant is None:
