--- conflicted
+++ resolved
@@ -251,11 +251,7 @@
             feature_values.append(entity_values)
 
         # if only one entity is requested, return a flat list
-<<<<<<< HEAD
         if len(entities.keys()) == 1 and type(feature_values[0]) is list:
-=======
-        if len(entities.items) == 1 and type(feature_values[0]) is list:
->>>>>>> 34e1d31d
             return [j for sub in feature_values for j in sub]
 
         return feature_values
