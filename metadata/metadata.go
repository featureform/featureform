--- conflicted
+++ resolved
@@ -10,12 +10,13 @@
 import (
 	"context"
 	"fmt"
-	sch "github.com/featureform/scheduling/proto"
-	"github.com/featureform/storage"
 	"io"
 	"net"
 	"strings"
 	"time"
+
+	sch "github.com/featureform/scheduling/proto"
+	"github.com/featureform/storage"
 
 	"github.com/featureform/fferr"
 	"github.com/featureform/helpers"
@@ -1689,18 +1690,10 @@
 	return nil
 }
 
-<<<<<<< HEAD
-	// Create the task manager for the server
-	// TODO: need to modify it so it can be any provider
-	taskManager, err := scheduling.NewMemoryTaskMetadataManager()
-	if err != nil {
-		return nil, err
-=======
 func (serv *MetadataServer) GetAllRuns(_ *sch.Empty, stream sch.Tasks_GetAllRunsServer) error {
 	runs, err := serv.taskManager.GetAllTaskRuns()
 	if err != nil {
 		return err
->>>>>>> 92746315
 	}
 
 	for _, run := range runs {
