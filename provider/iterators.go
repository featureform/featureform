--- conflicted
+++ resolved
@@ -91,11 +91,7 @@
 	if !ok {
 		return nil, fferr.NewDataTypeNotFoundErrorf(val, "expected to find field 'list' when parsing float vector")
 	}
-<<<<<<< HEAD
-	// To iterate over the list and create a we need to cast it to []interface{}
-=======
 	// To iterate over the list, we need to cast it to []interface{}
->>>>>>> 0721de63
 	elementsSlice, ok := list.([]interface{})
 	if !ok {
 		return nil, fferr.NewDataTypeNotFoundErrorf(list, "failed to cast to []interface{} when parsing float vector")
