--- conflicted
+++ resolved
@@ -21,9 +21,5 @@
    return "SELECT CustomerID, AVG(TransactionAmount) FROM {{transactions.quickstart}} GROUP BY CustomerID"
 ```
 
-<<<<<<< HEAD
 
-In this example, `spark` represents a pre-registered Featureform object. In the *df_transform* API, explicit input setting is necessary. The decorated function should return a dataframe. Conversely, the SQL API embeds inputs using the *\{\{name.variant\}\}* or *\{\{name\}\}* syntax, depending on variant availability. The function should return a SQL-like string. This versatility enables you to harness the full potential of both SQL and dataframe transformations, tailored to your specific requirements, preferences, and infrastructure.
-=======
-In this example, `spark` represents a pre-registered Featureform object. In the *df_transform* API, explicit input setting is necessary. The decorated function should return a dataframe. Conversely, the SQL API embeds inputs using the *`{{name.variant}}`* or *`{{name}}`* syntax, depending on variant availability. The function should return a SQL-like string. This versatility enables you to harness the full potential of both SQL and dataframe transformations, tailored to your specific requirements, preferences, and infrastructure.
->>>>>>> 8f5e5b82
+In this example, `spark` represents a pre-registered Featureform object. In the *df_transform* API, explicit input setting is necessary. The decorated function should return a dataframe. Conversely, the SQL API embeds inputs using the *`{{name.variant}}`* or *`{{name}}`* syntax, depending on variant availability. The function should return a SQL-like string. This versatility enables you to harness the full potential of both SQL and dataframe transformations, tailored to your specific requirements, preferences, and infrastructure.