--- conflicted
+++ resolved
@@ -379,7 +379,6 @@
 
 
 @pytest.fixture(scope="module")
-<<<<<<< HEAD
 def docker_deployment_config():
     featureform_config = DOCKER_CONFIG(
         name="featureform",
@@ -426,11 +425,12 @@
 @pytest.fixture(scope="module")
 def docker_deployment_status():
     return None
-=======
+
+
+@pytest.fixture(scope="module")
 def spark_session():
     from pyspark.sql import SparkSession
 
     spark = SparkSession.builder.appName("test").master("local").getOrCreate()
     yield spark
-    spark.stop()
->>>>>>> d572cff6
+    spark.stop()