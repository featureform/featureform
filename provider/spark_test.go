--- conflicted
+++ resolved
@@ -395,8 +395,9 @@
 	if err := testRegisterPrimary(sparkOfflineStore); err != nil {
 		t.Fatalf("resource primary test failed: %s", err)
 	}
-<<<<<<< HEAD
-
+  if err := testResourceMultipartStream(sparkOfflineStore); err != nil {
+		t.Fatalf("multi part stream test failed, %v", err)
+	}
 	testFns := map[string]func(*testing.T, *SparkOfflineStore){
 		"sparkTestOfflineTableNotFound":            sparkTestOfflineTableNotFound,
 		"sparkTestCreateGetOfflineTable":           sparkTestCreateGetOfflineTable,
@@ -429,38 +430,7 @@
 			})
 		}
 	})
-=======
-	if err := testResourceMultipartStream(sparkOfflineStore); err != nil {
-		t.Fatalf("multi part stream test failed, %v", err)
-	}
-	// inherited from offline_test.go
-	sparkTestOfflineTableNotFound(t, sparkOfflineStore)
-	sparkTestCreateGetOfflineTable(t, sparkOfflineStore)
-	sparkTestOfflineTableAlreadyExists(t, sparkOfflineStore)
-	sparkTestInvalidResourceIDs(t, sparkOfflineStore)
-	sparkTestInvalidMaterialization(t, sparkOfflineStore)
-	sparkTestMaterializeUnknown(t, sparkOfflineStore)
-	sparkTestMaterializationNotFound(t, sparkOfflineStore)
-	sparkTestGetTrainingSetInvalidResourceID(t, sparkOfflineStore)
-	sparkTestGetUnknownTrainingSet(t, sparkOfflineStore)
-	sparkTestInvalidTrainingSetDefs(t, sparkOfflineStore)
-	sparkTestLabelTableNotFound(t, sparkOfflineStore)
-	sparkTestFeatureTableNotFound(t, sparkOfflineStore)
-	sparkTestCreatePrimaryFromSource(t, sparkOfflineStore)
-	sparkTestCreateDuplicatePrimaryTable(t, sparkOfflineStore)
-	// // // // // EMR tests (take a lot longer)
-	sparkTestTrainingSet(t, sparkOfflineStore)
-	sparkTestMaterializations(t, sparkOfflineStore)
-	sparkTestTrainingSetDefShorthand(t, sparkOfflineStore)
-	sparkTestMaterializationUpdate(t, sparkOfflineStore)
-	sparkTestTrainingSetUpdate(t, sparkOfflineStore)
-	// if err := testMaterializeResource(sparkOfflineStore); err != nil {
-	// 	t.Fatalf("resource materialize test failed: %s", err)
-	// }
-	// if err := testCreateTrainingSet(sparkOfflineStore); err != nil {
-	// 	t.Fatalf("resource training set test failed: %s", err)
-	// }
-}
+
 
 func testResourceMultipartStream(store *SparkOfflineStore) error {
 	actualValues := map[string]float64{
@@ -491,7 +461,6 @@
 		return fmt.Errorf("Resource row count returned more rows than actual")
 	}
 	return nil
->>>>>>> 3aa1fb1d
 }
 
 func sparkTestCreateDuplicatePrimaryTable(t *testing.T, store *SparkOfflineStore) {
