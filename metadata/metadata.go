// This Source Code Form is subject to the terms of the Mozilla Public
// License, v. 2.0. If a copy of the MPL was not distributed with this
// file, You can obtain one at https://mozilla.org/MPL/2.0/.

package metadata

import (
	"context"
	"fmt"
	"io"
	"net"
	"strings"
	"time"

	"github.com/featureform/helpers"
	"github.com/featureform/logging"

	"github.com/featureform/fferr"
	"github.com/featureform/lib"

	"github.com/pkg/errors"

	"golang.org/x/exp/slices"

	pb "github.com/featureform/metadata/proto"
	"github.com/featureform/metadata/search"
	pc "github.com/featureform/provider/provider_config"
	pt "github.com/featureform/provider/provider_type"
	"google.golang.org/grpc"
	"google.golang.org/protobuf/proto"
	tspb "google.golang.org/protobuf/types/known/timestamppb"
)

const TIME_FORMAT = time.RFC1123

type operation int

const (
	create_op operation = iota
)

type ResourceType int32

const (
	FEATURE              ResourceType = ResourceType(pb.ResourceType_FEATURE)
	FEATURE_VARIANT                   = ResourceType(pb.ResourceType_FEATURE_VARIANT)
	LABEL                             = ResourceType(pb.ResourceType_LABEL)
	LABEL_VARIANT                     = ResourceType(pb.ResourceType_LABEL_VARIANT)
	USER                              = ResourceType(pb.ResourceType_USER)
	ENTITY                            = ResourceType(pb.ResourceType_ENTITY)
	PROVIDER                          = ResourceType(pb.ResourceType_PROVIDER)
	SOURCE                            = ResourceType(pb.ResourceType_SOURCE)
	SOURCE_VARIANT                    = ResourceType(pb.ResourceType_SOURCE_VARIANT)
	TRAINING_SET                      = ResourceType(pb.ResourceType_TRAINING_SET)
	TRAINING_SET_VARIANT              = ResourceType(pb.ResourceType_TRAINING_SET_VARIANT)
	MODEL                             = ResourceType(pb.ResourceType_MODEL)
)

func (r ResourceType) ToLoggingResourceType() logging.ResourceType {
	switch r {
	case FEATURE:
		return logging.Feature
	case FEATURE_VARIANT:
		return logging.FeatureVariant
	case LABEL:
		return logging.Label
	case LABEL_VARIANT:
		return logging.LabelVariant
	case USER:
		return logging.User
	case ENTITY:
		return logging.Entity
	case PROVIDER:
		return logging.Provider
	case SOURCE:
		return logging.Source
	case SOURCE_VARIANT:
		return logging.SourceVariant
	case TRAINING_SET:
		return logging.TrainingSet
	case TRAINING_SET_VARIANT:
		return logging.TrainingSetVariant
	case MODEL:
		return logging.Model
	default:
		return ""

	}
}

func (r ResourceType) String() string {
	return pb.ResourceType_name[int32(r)]
}

func (r ResourceType) Serialized() pb.ResourceType {
	return pb.ResourceType(r)
}

type ResourceStatus int32

const (
	NO_STATUS ResourceStatus = ResourceStatus(pb.ResourceStatus_NO_STATUS)
	CREATED                  = ResourceStatus(pb.ResourceStatus_CREATED)
	PENDING                  = ResourceStatus(pb.ResourceStatus_PENDING)
	READY                    = ResourceStatus(pb.ResourceStatus_READY)
	FAILED                   = ResourceStatus(pb.ResourceStatus_FAILED)
)

func (r ResourceStatus) String() string {
	return pb.ResourceStatus_Status_name[int32(r)]
}

func (r ResourceStatus) Serialized() pb.ResourceStatus_Status {
	return pb.ResourceStatus_Status(r)
}

type ComputationMode int32

const (
	PRECOMPUTED     ComputationMode = ComputationMode(pb.ComputationMode_PRECOMPUTED)
	CLIENT_COMPUTED                 = ComputationMode(pb.ComputationMode_CLIENT_COMPUTED)
)

func (cm ComputationMode) Equals(mode pb.ComputationMode) bool {
	return cm == ComputationMode(mode)
}

func (cm ComputationMode) String() string {
	return pb.ComputationMode_name[int32(cm)]
}

var parentMapping = map[ResourceType]ResourceType{
	FEATURE_VARIANT:      FEATURE,
	LABEL_VARIANT:        LABEL,
	SOURCE_VARIANT:       SOURCE,
	TRAINING_SET_VARIANT: TRAINING_SET,
}

func (serv *MetadataServer) needsJob(res Resource) bool {
	if res.ID().Type == TRAINING_SET_VARIANT ||
		res.ID().Type == SOURCE_VARIANT ||
		res.ID().Type == LABEL_VARIANT {
		return true
	}
	if res.ID().Type == FEATURE_VARIANT {
		if fv, ok := res.(*featureVariantResource); !ok {
			serv.Logger.Errorf("resource has type FEATURE VARIANT but failed to cast %s", res.ID())
			return false
		} else {
			return PRECOMPUTED.Equals(fv.serialized.Mode)
		}
	}
	return false
}

type ResourceID struct {
	Name    string
	Variant string
	Type    ResourceType
}

func (id ResourceID) Proto() *pb.NameVariant {
	return &pb.NameVariant{
		Name:    id.Name,
		Variant: id.Variant,
	}
}

func (id ResourceID) Parent() (ResourceID, bool) {
	parentType, has := parentMapping[id.Type]
	if !has {
		return ResourceID{}, false
	}
	return ResourceID{
		Name: id.Name,
		Type: parentType,
	}, true
}

func (id ResourceID) String() string {
	if id.Variant == "" {
		return fmt.Sprintf("%s %s", id.Type, id.Name)
	}
	return fmt.Sprintf("%s %s (%s)", id.Type, id.Name, id.Variant)
}

var bannedStrings = [...]string{"__"}
var bannedPrefixes = [...]string{"_"}
var bannedSuffixes = [...]string{"_"}

func resourceNamedSafely(id ResourceID) error {
	for _, substr := range bannedStrings {
		if strings.Contains(id.Name, substr) {
			return fferr.NewInvalidResourceVariantNameError(id.Name, id.Variant, fferr.ResourceType(id.Type.String()), fmt.Errorf("resource name contains banned string %s", substr))
		}
		if strings.Contains(id.Variant, substr) {
			return fferr.NewInvalidResourceVariantNameError(id.Name, id.Variant, fferr.ResourceType(id.Type.String()), fmt.Errorf("resource variant %s contains banned string %s", id.Name, substr))
		}
	}
	for _, substr := range bannedPrefixes {
		if strings.HasPrefix(id.Name, substr) {
			return fferr.NewInvalidResourceVariantNameError(id.Name, id.Variant, fferr.ResourceType(id.Type.String()), fmt.Errorf("resource name %s contains banned prefix %s", id.Name, substr))
		}
		if strings.HasPrefix(id.Variant, substr) {
			return fferr.NewInvalidResourceVariantNameError(id.Name, id.Variant, fferr.ResourceType(id.Type.String()), fmt.Errorf("resource variant %s contains banned prefix %s", id.Name, substr))
		}
	}
	for _, substr := range bannedSuffixes {
		if strings.HasSuffix(id.Name, substr) {
			return fferr.NewInvalidResourceVariantNameError(id.Name, id.Variant, fferr.ResourceType(id.Type.String()), fmt.Errorf("resource name %s contains banned suffix %s", id.Name, substr))
		}
		if strings.HasSuffix(id.Variant, substr) {
			return fferr.NewInvalidResourceVariantNameError(id.Name, id.Variant, fferr.ResourceType(id.Type.String()), fmt.Errorf("resource variant %s contains banned suffix %s", id.Name, substr))
		}
	}
	return nil
}

type ResourceVariant interface {
	IsEquivalent(ResourceVariant) (bool, error)
	ToResourceVariantProto() *pb.ResourceVariant
}

type Resource interface {
	Notify(ResourceLookup, operation, Resource) error
	ID() ResourceID
	Schedule() string
	Dependencies(ResourceLookup) (ResourceLookup, error)
	Proto() proto.Message
	GetStatus() *pb.ResourceStatus
	UpdateStatus(pb.ResourceStatus) error
	UpdateSchedule(string) error
	Update(ResourceLookup, Resource) error
}

func isDirectDependency(lookup ResourceLookup, dependency, parent Resource) (bool, error) {
	depId := dependency.ID()
	deps, depsErr := parent.Dependencies(lookup)
	if depsErr != nil {
		return false, depsErr
	}
	return deps.Has(depId)
}

type ResourceLookup interface {
	Lookup(context.Context, ResourceID) (Resource, error)
	Has(ResourceID) (bool, error)
	Set(ResourceID, Resource) error
	Submap([]ResourceID) (ResourceLookup, error)
	ListForType(ResourceType) ([]Resource, error)
	List() ([]Resource, error)
	HasJob(ResourceID) (bool, error)
	SetJob(ResourceID, string) error
	SetStatus(context.Context, ResourceID, pb.ResourceStatus) error
	SetSchedule(ResourceID, string) error
}

type SearchWrapper struct {
	Searcher search.Searcher
	ResourceLookup
}

func (wrapper SearchWrapper) Set(id ResourceID, res Resource) error {
	if err := wrapper.ResourceLookup.Set(id, res); err != nil {
		return err
	}

	var allTags []string
	switch res.(type) {
	case *sourceVariantResource:
		allTags = res.(*sourceVariantResource).serialized.Tags.Tag

	case *featureVariantResource:
		allTags = res.(*featureVariantResource).serialized.Tags.Tag

	case *labelVariantResource:
		allTags = res.(*labelVariantResource).serialized.Tags.Tag

	case *trainingSetVariantResource:
		allTags = res.(*trainingSetVariantResource).serialized.Tags.Tag
	}

	doc := search.ResourceDoc{
		Name:    id.Name,
		Type:    id.Type.String(),
		Tags:    allTags,
		Variant: id.Variant,
	}
	return wrapper.Searcher.Upsert(doc)
}

type LocalResourceLookup map[ResourceID]Resource

func (lookup LocalResourceLookup) Lookup(ctx context.Context, id ResourceID) (Resource, error) {
	logger := logging.GetLoggerFromContext(ctx)
	res, has := lookup[id]
	if !has {
		wrapped := fferr.NewKeyNotFoundError(id.String(), nil)
		wrapped.AddDetail("resource_type", id.Type.String())
		logger.Errorw("resource not found", "resource ID", id.String(), "error", wrapped)
		return nil, wrapped
	}
	return res, nil
}

func (lookup LocalResourceLookup) Has(id ResourceID) (bool, error) {
	_, has := lookup[id]
	return has, nil
}

func (lookup LocalResourceLookup) Set(id ResourceID, res Resource) error {
	lookup[id] = res
	return nil
}

func (lookup LocalResourceLookup) Submap(ids []ResourceID) (ResourceLookup, error) {
	resources := make(LocalResourceLookup, len(ids))
	for _, id := range ids {
		resource, has := lookup[id]
		if !has {
			wrapped := fferr.NewDatasetNotFoundError(id.Name, id.Variant, fmt.Errorf("resource not found"))
			wrapped.AddDetail("resource_type", id.Type.String())
			return nil, wrapped
		}
		resources[id] = resource
	}
	return resources, nil
}

func (lookup LocalResourceLookup) ListForType(t ResourceType) ([]Resource, error) {
	resources := make([]Resource, 0)
	for id, res := range lookup {
		if id.Type == t {
			resources = append(resources, res)
		}
	}
	return resources, nil
}

func (lookup LocalResourceLookup) List() ([]Resource, error) {
	resources := make([]Resource, 0, len(lookup))
	for _, res := range lookup {
		resources = append(resources, res)
	}
	return resources, nil
}

func (lookup LocalResourceLookup) SetStatus(ctx context.Context, id ResourceID, status pb.ResourceStatus) error {
	res, has := lookup[id]
	if !has {
		wrapped := fferr.NewDatasetNotFoundError(id.Name, id.Variant, fmt.Errorf("resource not found"))
		wrapped.AddDetail("resource_type", id.Type.String())
		return wrapped
	}
	if err := res.UpdateStatus(status); err != nil {
		return err
	}
	lookup[id] = res
	return nil
}

func (lookup LocalResourceLookup) SetJob(id ResourceID, schedule string) error {
	return nil
}

func (lookup LocalResourceLookup) SetSchedule(id ResourceID, schedule string) error {
	res, has := lookup[id]
	if !has {
		wrapped := fferr.NewDatasetNotFoundError(id.Name, id.Variant, fmt.Errorf("resource not found"))
		wrapped.AddDetail("resource_type", id.Type.String())
		return wrapped
	}
	if err := res.UpdateSchedule(schedule); err != nil {
		return err
	}
	lookup[id] = res
	return nil
}

func (lookup LocalResourceLookup) HasJob(id ResourceID) (bool, error) {
	return false, nil
}

type SourceResource struct {
	serialized *pb.Source
}

func (resource *SourceResource) ID() ResourceID {
	return ResourceID{
		Name: resource.serialized.Name,
		Type: SOURCE,
	}
}

func (resource *SourceResource) Schedule() string {
	return ""
}

func (resource *SourceResource) Dependencies(lookup ResourceLookup) (ResourceLookup, error) {
	return make(LocalResourceLookup), nil
}

func (resource *SourceResource) Proto() proto.Message {
	return resource.serialized
}

func (this *SourceResource) Notify(lookup ResourceLookup, op operation, that Resource) error {
	otherId := that.ID()
	isVariant := otherId.Type == SOURCE_VARIANT && otherId.Name == this.serialized.Name
	if !isVariant {
		return nil
	}
	if slices.Contains(this.serialized.Variants, otherId.Variant) {
		fmt.Printf("source %s already has variant %s\n", this.serialized.Name, otherId.Variant)
		return nil
	}
	this.serialized.Variants = append(this.serialized.Variants, otherId.Variant)
	return nil
}

func (resource *SourceResource) GetStatus() *pb.ResourceStatus {
	return resource.serialized.GetStatus()
}

func (resource *SourceResource) UpdateStatus(status pb.ResourceStatus) error {
	resource.serialized.Status = &status
	return nil
}

func (resource *SourceResource) UpdateSchedule(schedule string) error {
	return fferr.NewInternalError(fmt.Errorf("not implemented"))
}

func (resource *SourceResource) Update(lookup ResourceLookup, updateRes Resource) error {
	wrapped := fferr.NewDatasetAlreadyExistsError(resource.ID().Name, resource.ID().Variant, nil)
	wrapped.AddDetail("resource_type", resource.ID().Type.String())
	return wrapped
}

type sourceVariantResource struct {
	serialized *pb.SourceVariant
}

func (resource *sourceVariantResource) ID() ResourceID {
	return ResourceID{
		Name:    resource.serialized.Name,
		Variant: resource.serialized.Variant,
		Type:    SOURCE_VARIANT,
	}
}

func (resource *sourceVariantResource) Schedule() string {
	return resource.serialized.Schedule
}

func (resource *sourceVariantResource) Dependencies(lookup ResourceLookup) (ResourceLookup, error) {
	serialized := resource.serialized
	depIds := []ResourceID{
		{
			Name: serialized.Owner,
			Type: USER,
		},
		{
			Name: serialized.Provider,
			Type: PROVIDER,
		},
		{
			Name: serialized.Name,
			Type: SOURCE,
		},
	}
	deps, err := lookup.Submap(depIds)
	if err != nil {
		return nil, err
	}
	return deps, nil
}

func (resource *sourceVariantResource) Proto() proto.Message {
	return resource.serialized
}

func (sourceVariantResource *sourceVariantResource) Notify(lookup ResourceLookup, op operation, that Resource) error {
	id := that.ID()
	t := id.Type
	key := id.Proto()
	serialized := sourceVariantResource.serialized
	switch t {
	case TRAINING_SET_VARIANT:
		serialized.Trainingsets = append(serialized.Trainingsets, key)
	case FEATURE_VARIANT:
		serialized.Features = append(serialized.Features, key)
	case LABEL_VARIANT:
		serialized.Labels = append(serialized.Labels, key)
	}
	return nil
}

func (resource *sourceVariantResource) GetStatus() *pb.ResourceStatus {
	return resource.serialized.GetStatus()
}

func (resource *sourceVariantResource) UpdateStatus(status pb.ResourceStatus) error {
	resource.serialized.LastUpdated = tspb.Now()
	resource.serialized.Status = &status
	return nil
}

func (resource *sourceVariantResource) UpdateSchedule(schedule string) error {
	resource.serialized.Schedule = schedule
	return nil
}

func (resource *sourceVariantResource) Update(lookup ResourceLookup, updateRes Resource) error {
	deserialized := updateRes.Proto()
	variantUpdate, ok := deserialized.(*pb.SourceVariant)
	if !ok {
		return fferr.NewInternalError(fmt.Errorf("failed to deserialize existing source variant record"))
	}
	resource.serialized.Tags = UnionTags(resource.serialized.Tags, variantUpdate.Tags)
	resource.serialized.Properties = mergeProperties(resource.serialized.Properties, variantUpdate.Properties)
	return nil
}

func (resource *sourceVariantResource) IsEquivalent(other ResourceVariant) (bool, error) {
	/**
	Key Fields for a SourceVariant are
	- Name
	- Definition
	- Owner
	- Provider
	*/
	otherVariant, ok := other.(*sourceVariantResource)
	if !ok {
		return false, nil
	}

	thisProto := resource.serialized
	otherProto := otherVariant.serialized

	isDefinitionEqual := false
	var err error
	switch thisDef := thisProto.Definition.(type) {
	case *pb.SourceVariant_Transformation:
		if otherDef, ok := otherProto.Definition.(*pb.SourceVariant_Transformation); ok {
			isDefinitionEqual, err = isSourceProtoDefinitionEqual(thisDef, otherDef)
			if err != nil {
				return false, fferr.NewInternalError(fmt.Errorf("error comparing source definitions: %v", err))
			}

		}
	case *pb.SourceVariant_PrimaryData:
		if otherDef, ok := otherProto.Definition.(*pb.SourceVariant_PrimaryData); ok {
			isDefinitionEqual = proto.Equal(thisDef.PrimaryData, otherDef.PrimaryData)
		}
	}

	if thisProto.GetName() == otherProto.GetName() &&
		thisProto.GetOwner() == otherProto.GetOwner() &&
		thisProto.GetProvider() == otherProto.GetProvider() &&
		isDefinitionEqual {

		return true, nil
	}
	return false, nil
}

func isSourceProtoDefinitionEqual(thisDef, otherDef *pb.SourceVariant_Transformation) (bool, error) {
	isDefinitionEqual := false
	switch thisDef.Transformation.Type.(type) {
	case *pb.Transformation_DFTransformation:
		if otherDef, ok := otherDef.Transformation.Type.(*pb.Transformation_DFTransformation); ok {
			sourceTextEqual := thisDef.Transformation.GetDFTransformation().SourceText == otherDef.DFTransformation.SourceText
			inputsEqual, err := lib.EqualProtoContents(thisDef.Transformation.GetDFTransformation().Inputs, otherDef.DFTransformation.Inputs)
			if err != nil {
				return false, fferr.NewInternalError(fmt.Errorf("error comparing transformation inputs: %v", err))
			}
			isDefinitionEqual = sourceTextEqual &&
				inputsEqual
		}
	case *pb.Transformation_SQLTransformation:
		if _, ok := otherDef.Transformation.Type.(*pb.Transformation_SQLTransformation); ok {
			isDefinitionEqual = thisDef.Transformation.GetSQLTransformation().Query == otherDef.Transformation.GetSQLTransformation().Query
		}
	}

	kubernetesArgsEqual := proto.Equal(thisDef.Transformation.GetKubernetesArgs(), otherDef.Transformation.GetKubernetesArgs())
	return isDefinitionEqual && kubernetesArgsEqual, nil
}

func (resource *sourceVariantResource) ToResourceVariantProto() *pb.ResourceVariant {
	return &pb.ResourceVariant{Resource: &pb.ResourceVariant_SourceVariant{SourceVariant: resource.serialized}}
}

type featureResource struct {
	serialized *pb.Feature
}

func (resource *featureResource) ID() ResourceID {
	return ResourceID{
		Name: resource.serialized.Name,
		Type: FEATURE,
	}
}

func (resource *featureResource) Schedule() string {
	return ""
}

func (resource *featureResource) Dependencies(lookup ResourceLookup) (ResourceLookup, error) {
	return make(LocalResourceLookup), nil
}

func (resource *featureResource) Proto() proto.Message {
	return resource.serialized
}

func (this *featureResource) Notify(lookup ResourceLookup, op operation, that Resource) error {
	otherId := that.ID()
	isVariant := otherId.Type == FEATURE_VARIANT && otherId.Name == this.serialized.Name
	if !isVariant {
		return nil
	}
	if slices.Contains(this.serialized.Variants, otherId.Variant) {
		fmt.Printf("source %s already has variant %s\n", this.serialized.Name, otherId.Variant)
		return nil
	}
	this.serialized.Variants = append(this.serialized.Variants, otherId.Variant)
	return nil
}

func (resource *featureResource) GetStatus() *pb.ResourceStatus {
	return resource.serialized.GetStatus()
}

func (resource *featureResource) UpdateStatus(status pb.ResourceStatus) error {
	resource.serialized.Status = &status
	return nil
}

func (resource *featureResource) UpdateSchedule(schedule string) error {
	return fferr.NewInternalError(fmt.Errorf("not implemented"))
}

func (resource *featureResource) Update(lookup ResourceLookup, updateRes Resource) error {
	wrapped := fferr.NewDatasetAlreadyExistsError(resource.ID().Name, resource.ID().Variant, nil)
	wrapped.AddDetail("resource_type", resource.ID().Type.String())
	return wrapped
}

type featureVariantResource struct {
	serialized *pb.FeatureVariant
}

func (resource *featureVariantResource) ID() ResourceID {
	return ResourceID{
		Name:    resource.serialized.Name,
		Variant: resource.serialized.Variant,
		Type:    FEATURE_VARIANT,
	}
}

func (resource *featureVariantResource) Schedule() string {
	return resource.serialized.Schedule
}

func (resource *featureVariantResource) Dependencies(lookup ResourceLookup) (ResourceLookup, error) {
	serialized := resource.serialized
	depIds := []ResourceID{
		{
			Name: serialized.Owner,
			Type: USER,
		},
		{
			Name: serialized.Name,
			Type: FEATURE,
		},
	}
	if PRECOMPUTED.Equals(serialized.Mode) {
		depIds = append(depIds, ResourceID{
			Name:    serialized.Source.Name,
			Variant: serialized.Source.Variant,
			Type:    SOURCE_VARIANT,
		},
			ResourceID{
				Name: serialized.Entity,
				Type: ENTITY,
			})

		// Only add the Provider if it is non-empty
		if serialized.Provider != "" {
			depIds = append(depIds, ResourceID{
				Name: serialized.Provider,
				Type: PROVIDER,
			})
		}
	}
	deps, err := lookup.Submap(depIds)
	if err != nil {
		return nil, err
	}
	return deps, nil
}

func (resource *featureVariantResource) Proto() proto.Message {
	return resource.serialized
}

func (this *featureVariantResource) Notify(lookup ResourceLookup, op operation, that Resource) error {
	if !PRECOMPUTED.Equals(this.serialized.Mode) {
		return nil
	}
	id := that.ID()
	relevantOp := op == create_op && id.Type == TRAINING_SET_VARIANT
	if !relevantOp {
		return nil
	}
	key := id.Proto()
	this.serialized.Trainingsets = append(this.serialized.Trainingsets, key)
	return nil
}

func (resource *featureVariantResource) GetStatus() *pb.ResourceStatus {
	return resource.serialized.GetStatus()
}

func (resource *featureVariantResource) UpdateStatus(status pb.ResourceStatus) error {
	resource.serialized.LastUpdated = tspb.Now()
	resource.serialized.Status = &status
	return nil
}

func (resource *featureVariantResource) UpdateSchedule(schedule string) error {
	resource.serialized.Schedule = schedule
	return nil
}

func (resource *featureVariantResource) Update(lookup ResourceLookup, updateRes Resource) error {
	deserialized := updateRes.Proto()
	variantUpdate, ok := deserialized.(*pb.FeatureVariant)
	if !ok {
		return fferr.NewInternalError(fmt.Errorf("failed to deserialize existing feature variant record"))
	}
	resource.serialized.Tags = UnionTags(resource.serialized.Tags, variantUpdate.Tags)
	resource.serialized.Properties = mergeProperties(resource.serialized.Properties, variantUpdate.Properties)
	return nil
}

func (resource *featureVariantResource) IsEquivalent(other ResourceVariant) (bool, error) {
	/**
	Key Fields for a FeatureVariant are
	- Name
	- Source
	- Function
	- Provider
	- Entity
	- Owner
	- Type
	*/

	otherVariant, ok := other.(*featureVariantResource)
	if !ok {
		return false, nil
	}

	thisProto := resource.serialized
	otherProto := otherVariant.serialized

	isEquivalentLocation := false
	if thisProto.GetFunction() != nil {
		isEquivalentLocation = proto.Equal(thisProto.GetFunction(), otherProto.GetFunction())
	} else {
		isEquivalentLocation = proto.Equal(thisProto.GetColumns(), otherProto.GetColumns())
	}

	if thisProto.GetName() == otherProto.GetName() &&
		proto.Equal(thisProto.GetSource(), otherProto.GetSource()) &&
		thisProto.GetProvider() == otherProto.GetProvider() &&
		thisProto.GetEntity() == otherProto.GetEntity() &&
		proto.Equal(thisProto.GetType(), otherProto.GetType()) &&
		isEquivalentLocation &&
		thisProto.Owner == otherProto.Owner {

		return true, nil
	}
	return false, nil
}

func (resource *featureVariantResource) ToResourceVariantProto() *pb.ResourceVariant {
	return &pb.ResourceVariant{Resource: &pb.ResourceVariant_FeatureVariant{FeatureVariant: resource.serialized}}
}

func (resource *featureVariantResource) GetDefinition() string {
	params := resource.serialized.GetAdditionalParameters().GetFeatureType()
	if params == nil {
		return ""
	}
	ondemand, isOnDemand := params.(*pb.FeatureParameters_Ondemand)
	if !isOnDemand {
		return ""
	}
	return ondemand.Ondemand.GetDefinition()
}

type labelResource struct {
	serialized *pb.Label
}

func (resource *labelResource) ID() ResourceID {
	return ResourceID{
		Name: resource.serialized.Name,
		Type: LABEL,
	}
}

func (resource *labelResource) Schedule() string {
	return ""
}

func (resource *labelResource) Dependencies(lookup ResourceLookup) (ResourceLookup, error) {
	return make(LocalResourceLookup), nil
}

func (resource *labelResource) Proto() proto.Message {
	return resource.serialized
}

func (this *labelResource) Notify(lookup ResourceLookup, op operation, that Resource) error {
	otherId := that.ID()
	isVariant := otherId.Type == LABEL_VARIANT && otherId.Name == this.serialized.Name
	if !isVariant {
		return nil
	}
	if slices.Contains(this.serialized.Variants, otherId.Variant) {
		fmt.Printf("source %s already has variant %s\n", this.serialized.Name, otherId.Variant)
		return nil
	}
	this.serialized.Variants = append(this.serialized.Variants, otherId.Variant)
	return nil
}

func (resource *labelResource) GetStatus() *pb.ResourceStatus {
	return resource.serialized.GetStatus()
}

func (resource *labelResource) UpdateStatus(status pb.ResourceStatus) error {
	resource.serialized.Status = &status
	return nil
}

func (resource *labelResource) UpdateSchedule(schedule string) error {
	return fferr.NewInternalError(fmt.Errorf("not implemented"))
}

func (resource *labelResource) Update(lookup ResourceLookup, updateRes Resource) error {
	wrapped := fferr.NewDatasetAlreadyExistsError(resource.ID().Name, resource.ID().Variant, nil)
	wrapped.AddDetail("resource_type", resource.ID().Type.String())
	return wrapped
}

type labelVariantResource struct {
	serialized *pb.LabelVariant
}

func (resource *labelVariantResource) ID() ResourceID {
	return ResourceID{
		Name:    resource.serialized.Name,
		Variant: resource.serialized.Variant,
		Type:    LABEL_VARIANT,
	}
}

func (resource *labelVariantResource) Schedule() string {
	return ""
}

func (resource *labelVariantResource) Dependencies(lookup ResourceLookup) (ResourceLookup, error) {
	serialized := resource.serialized
	depIds := []ResourceID{
		{
			Name:    serialized.Source.Name,
			Variant: serialized.Source.Variant,
			Type:    SOURCE_VARIANT,
		},
		{
			Name: serialized.Entity,
			Type: ENTITY,
		},
		{
			Name: serialized.Owner,
			Type: USER,
		},
		{
			Name: serialized.Provider,
			Type: PROVIDER,
		},
		{
			Name: serialized.Name,
			Type: LABEL,
		},
	}
	deps, err := lookup.Submap(depIds)
	if err != nil {
		return nil, err
	}
	return deps, nil
}

func (resource *labelVariantResource) Proto() proto.Message {
	return resource.serialized
}

func (this *labelVariantResource) Notify(lookup ResourceLookup, op operation, that Resource) error {
	id := that.ID()
	releventOp := op == create_op && id.Type == TRAINING_SET_VARIANT
	if !releventOp {
		return nil
	}
	key := id.Proto()
	this.serialized.Trainingsets = append(this.serialized.Trainingsets, key)
	return nil
}

func (resource *labelVariantResource) GetStatus() *pb.ResourceStatus {
	return resource.serialized.GetStatus()
}

func (resource *labelVariantResource) UpdateStatus(status pb.ResourceStatus) error {
	resource.serialized.Status = &status
	return nil
}

func (resource *labelVariantResource) UpdateSchedule(schedule string) error {
	return fferr.NewInternalError(fmt.Errorf("not implemented"))
}

func (resource *labelVariantResource) Update(lookup ResourceLookup, updateRes Resource) error {
	deserialized := updateRes.Proto()
	variantUpdate, ok := deserialized.(*pb.LabelVariant)
	if !ok {
		return fferr.NewInternalError(fmt.Errorf("failed to deserialize existing label variant record"))
	}
	resource.serialized.Tags = UnionTags(resource.serialized.Tags, variantUpdate.Tags)
	resource.serialized.Properties = mergeProperties(resource.serialized.Properties, variantUpdate.Properties)
	return nil
}

func (resource *labelVariantResource) IsEquivalent(other ResourceVariant) (bool, error) {
	/**
	Key Fields for a LabelVariant are
	- Name
	- Source
	- Columns
	- Owner
	- Entity
	- Type
	*/
	otherVariant, ok := other.(*labelVariantResource)
	if !ok {
		return false, nil
	}

	thisProto := resource.serialized
	otherProto := otherVariant.serialized

	if thisProto.GetName() == otherProto.GetName() &&
		proto.Equal(thisProto.GetSource(), otherProto.GetSource()) &&
		proto.Equal(thisProto.GetColumns(), otherProto.GetColumns()) &&
		thisProto.Entity == otherProto.Entity &&
		proto.Equal(thisProto.GetType(), otherProto.GetType()) &&
		thisProto.Owner == otherProto.Owner {

		return true, nil
	}

	return false, nil
}

func (resource *labelVariantResource) ToResourceVariantProto() *pb.ResourceVariant {
	return &pb.ResourceVariant{Resource: &pb.ResourceVariant_LabelVariant{LabelVariant: resource.serialized}}
}

type trainingSetResource struct {
	serialized *pb.TrainingSet
}

func (resource *trainingSetResource) ID() ResourceID {
	return ResourceID{
		Name: resource.serialized.Name,
		Type: TRAINING_SET,
	}
}

func (resource *trainingSetResource) Schedule() string {
	return ""
}

func (resource *trainingSetResource) Dependencies(lookup ResourceLookup) (ResourceLookup, error) {
	return make(LocalResourceLookup), nil
}

func (resource *trainingSetResource) Proto() proto.Message {
	return resource.serialized
}

func (this *trainingSetResource) Notify(lookup ResourceLookup, op operation, that Resource) error {
	otherId := that.ID()
	isVariant := otherId.Type == TRAINING_SET_VARIANT && otherId.Name == this.serialized.Name
	if !isVariant {
		return nil
	}
	if slices.Contains(this.serialized.Variants, otherId.Variant) {
		fmt.Printf("source %s already has variant %s\n", this.serialized.Name, otherId.Variant)
		return nil
	}
	this.serialized.Variants = append(this.serialized.Variants, otherId.Variant)
	return nil
}

func (resource *trainingSetResource) GetStatus() *pb.ResourceStatus {
	return resource.serialized.GetStatus()
}

func (resource *trainingSetResource) UpdateStatus(status pb.ResourceStatus) error {
	resource.serialized.Status = &status
	return nil
}

func (resource *trainingSetResource) UpdateSchedule(schedule string) error {
	return fferr.NewInternalError(fmt.Errorf("not implemented"))
}

func (resource *trainingSetResource) Update(lookup ResourceLookup, updateRes Resource) error {
	wrapped := fferr.NewDatasetAlreadyExistsError(resource.ID().Name, resource.ID().Variant, nil)
	wrapped.AddDetail("resource_type", resource.ID().Type.String())
	return wrapped
}

type trainingSetVariantResource struct {
	serialized *pb.TrainingSetVariant
}

func (resource *trainingSetVariantResource) ID() ResourceID {
	return ResourceID{
		Name:    resource.serialized.Name,
		Variant: resource.serialized.Variant,
		Type:    TRAINING_SET_VARIANT,
	}
}

func (resource *trainingSetVariantResource) Schedule() string {
	return resource.serialized.Schedule
}

func (resource *trainingSetVariantResource) Dependencies(lookup ResourceLookup) (ResourceLookup, error) {
	serialized := resource.serialized
	depIds := []ResourceID{
		{
			Name: serialized.Owner,
			Type: USER,
		},
		{
			Name: serialized.Provider,
			Type: PROVIDER,
		},
		{
			Name:    serialized.Label.Name,
			Variant: serialized.Label.Variant,
			Type:    LABEL_VARIANT,
		},
		{
			Name: serialized.Name,
			Type: TRAINING_SET,
		},
	}
	for _, feature := range serialized.Features {
		depIds = append(depIds, ResourceID{
			Name:    feature.Name,
			Variant: feature.Variant,
			Type:    FEATURE_VARIANT,
		})
	}
	deps, err := lookup.Submap(depIds)
	if err != nil {
		return nil, err
	}
	return deps, nil
}

func (resource *trainingSetVariantResource) Proto() proto.Message {
	return resource.serialized
}

func (this *trainingSetVariantResource) Notify(lookup ResourceLookup, op operation, that Resource) error {
	return nil
}

func (resource *trainingSetVariantResource) GetStatus() *pb.ResourceStatus {
	return resource.serialized.GetStatus()
}

func (resource *trainingSetVariantResource) UpdateStatus(status pb.ResourceStatus) error {
	resource.serialized.LastUpdated = tspb.Now()
	resource.serialized.Status = &status
	return nil
}

func (resource *trainingSetVariantResource) UpdateSchedule(schedule string) error {
	resource.serialized.Schedule = schedule
	return nil
}

func (resource *trainingSetVariantResource) Update(lookup ResourceLookup, updateRes Resource) error {
	deserialized := updateRes.Proto()
	variantUpdate, ok := deserialized.(*pb.TrainingSetVariant)
	if !ok {
		return fferr.NewInternalError(fmt.Errorf("failed to deserialize existing training set variant record"))
	}
	resource.serialized.Tags = UnionTags(resource.serialized.Tags, variantUpdate.Tags)
	resource.serialized.Properties = mergeProperties(resource.serialized.Properties, variantUpdate.Properties)
	return nil
}

func (resource *trainingSetVariantResource) IsEquivalent(other ResourceVariant) (bool, error) {
	/**
	Key Fields for a TrainingSetVariant are
	- Name
	- Labels
	- Features
	- Lag Features
	- Owner
	*/
	otherVariant, ok := other.(*trainingSetVariantResource)
	if !ok {
		return false, nil
	}

	thisProto := resource.serialized
	otherProto := otherVariant.serialized

	equivalentLabals := proto.Equal(thisProto.GetLabel(), otherProto.GetLabel())
	equivalentFeatures := lib.EqualProtoSlices(thisProto.GetFeatures(), otherProto.GetFeatures())
	equivalentLagFeatures := lib.EqualProtoSlices(thisProto.GetFeatureLags(), otherProto.GetFeatureLags())

	if thisProto.GetName() == otherProto.GetName() &&
		equivalentLabals &&
		equivalentFeatures &&
		equivalentLagFeatures &&
		thisProto.Owner == otherProto.Owner {

		return true, nil
	}
	return false, nil
}

func (resource *trainingSetVariantResource) ToResourceVariantProto() *pb.ResourceVariant {
	return &pb.ResourceVariant{Resource: &pb.ResourceVariant_TrainingSetVariant{TrainingSetVariant: resource.serialized}}
}

type modelResource struct {
	serialized *pb.Model
}

func (resource *modelResource) ID() ResourceID {
	return ResourceID{
		Name: resource.serialized.Name,
		Type: MODEL,
	}
}

func (resource *modelResource) Schedule() string {
	return ""
}

func (resource *modelResource) Dependencies(lookup ResourceLookup) (ResourceLookup, error) {
	serialized := resource.serialized
	depIds := make([]ResourceID, 0)
	for _, feature := range serialized.Features {
		depIds = append(depIds, ResourceID{
			Name:    feature.Name,
			Variant: feature.Variant,
			Type:    FEATURE_VARIANT,
		})
	}
	for _, label := range serialized.Labels {
		depIds = append(depIds, ResourceID{
			Name:    label.Name,
			Variant: label.Variant,
			Type:    LABEL_VARIANT,
		})
	}
	for _, ts := range serialized.Trainingsets {
		depIds = append(depIds, ResourceID{
			Name:    ts.Name,
			Variant: ts.Variant,
			Type:    TRAINING_SET_VARIANT,
		})
	}
	deps, err := lookup.Submap(depIds)
	if err != nil {
		return nil, err
	}
	return deps, nil
}

func (resource *modelResource) Proto() proto.Message {
	return resource.serialized
}

func (this *modelResource) Notify(lookup ResourceLookup, op operation, that Resource) error {
	return nil
}

func (resource *modelResource) GetStatus() *pb.ResourceStatus {
	return &pb.ResourceStatus{Status: pb.ResourceStatus_NO_STATUS}
}

func (resource *modelResource) UpdateStatus(status pb.ResourceStatus) error {
	return nil
}

func (resource *modelResource) UpdateSchedule(schedule string) error {
	return fferr.NewInternalError(fmt.Errorf("not implemented"))
}

func (resource *modelResource) Update(lookup ResourceLookup, updateRes Resource) error {
	deserialized := updateRes.Proto()
	modelUpdate, ok := deserialized.(*pb.Model)
	if !ok {
		return fferr.NewInternalError(fmt.Errorf("failed to deserialize existing model record"))
	}
	resource.serialized.Features = unionNameVariants(resource.serialized.Features, modelUpdate.Features)
	resource.serialized.Trainingsets = unionNameVariants(resource.serialized.Trainingsets, modelUpdate.Trainingsets)
	resource.serialized.Tags = UnionTags(resource.serialized.Tags, modelUpdate.Tags)
	resource.serialized.Properties = mergeProperties(resource.serialized.Properties, modelUpdate.Properties)
	return nil
}

type userResource struct {
	serialized *pb.User
}

func (resource *userResource) ID() ResourceID {
	return ResourceID{
		Name: resource.serialized.Name,
		Type: USER,
	}
}

func (resource *userResource) Schedule() string {
	return ""
}

func (resource *userResource) Dependencies(lookup ResourceLookup) (ResourceLookup, error) {
	return make(LocalResourceLookup), nil
}

func (resource *userResource) Proto() proto.Message {
	return resource.serialized
}

func (this *userResource) Notify(lookup ResourceLookup, op operation, that Resource) error {
	if isDep, err := isDirectDependency(lookup, this, that); err != nil {
		return err
	} else if !isDep {
		return nil
	}
	id := that.ID()
	key := id.Proto()
	t := id.Type
	serialized := this.serialized
	switch t {
	case TRAINING_SET_VARIANT:
		serialized.Trainingsets = append(serialized.Trainingsets, key)
	case FEATURE_VARIANT:
		serialized.Features = append(serialized.Features, key)
	case LABEL_VARIANT:
		serialized.Labels = append(serialized.Labels, key)
	case SOURCE_VARIANT:
		serialized.Sources = append(serialized.Sources, key)
	}
	return nil
}

func (resource *userResource) GetStatus() *pb.ResourceStatus {
	return resource.serialized.GetStatus()
}

func (resource *userResource) UpdateStatus(status pb.ResourceStatus) error {
	resource.serialized.Status = &status
	return nil
}

func (resource *userResource) UpdateSchedule(schedule string) error {
	return fferr.NewInternalError(fmt.Errorf("not implemented"))
}

func (resource *userResource) Update(lookup ResourceLookup, updateRes Resource) error {
	deserialized := updateRes.Proto()
	userUpdate, ok := deserialized.(*pb.User)
	if !ok {
		return fferr.NewInternalError(errors.New("failed to deserialize existing user record"))
	}
	resource.serialized.Tags = UnionTags(resource.serialized.Tags, userUpdate.Tags)
	resource.serialized.Properties = mergeProperties(resource.serialized.Properties, userUpdate.Properties)
	return nil
}

type providerResource struct {
	serialized *pb.Provider
}

func (resource *providerResource) ID() ResourceID {
	return ResourceID{
		Name: resource.serialized.Name,
		Type: PROVIDER,
	}
}

func (resource *providerResource) Schedule() string {
	return ""
}

func (resource *providerResource) Dependencies(lookup ResourceLookup) (ResourceLookup, error) {
	return make(LocalResourceLookup), nil
}

func (resource *providerResource) Proto() proto.Message {
	return resource.serialized
}

func (this *providerResource) Notify(lookup ResourceLookup, op operation, that Resource) error {
	if isDep, err := isDirectDependency(lookup, this, that); err != nil {
		return err
	} else if !isDep {
		return nil
	}
	id := that.ID()
	key := id.Proto()
	t := id.Type
	serialized := this.serialized
	switch t {
	case SOURCE_VARIANT:
		serialized.Sources = append(serialized.Sources, key)
	case FEATURE_VARIANT:
		serialized.Features = append(serialized.Features, key)
	case TRAINING_SET_VARIANT:
		serialized.Trainingsets = append(serialized.Trainingsets, key)
	case LABEL_VARIANT:
		serialized.Labels = append(serialized.Labels, key)
	}
	return nil
}

func (resource *providerResource) GetStatus() *pb.ResourceStatus {
	return resource.serialized.GetStatus()
}

func (resource *providerResource) UpdateStatus(status pb.ResourceStatus) error {
	resource.serialized.Status = &status
	return nil
}

func (resource *providerResource) UpdateSchedule(schedule string) error {
	return fferr.NewInternalError(fmt.Errorf("not implemented"))
}

func (resource *providerResource) Update(lookup ResourceLookup, resourceUpdate Resource) error {
	logger := logging.NewLogger("metadata-update")
	logger.Debugw("Update provider resource", "Provider resource", resource, "Resource update", resourceUpdate)
	providerUpdate, ok := resourceUpdate.Proto().(*pb.Provider)
	if !ok {
		err := fferr.NewInternalError(errors.New("failed to deserialize existing provider record"))
		logger.Errorw("Failed to deserialize existing provider record", "providerUpdate", providerUpdate, "error", err)
		return err
	}
	isValid, err := resource.isValidConfigUpdate(providerUpdate.SerializedConfig)
	if err != nil {
		logger.Errorw("Failed to validate config update", "is valid", isValid, "error", err)
		return err
	}
	if !isValid {
		wrapped := fferr.NewResourceInternalError(resource.ID().Name, resource.ID().Variant, fferr.ResourceType(resource.ID().Type.String()), fmt.Errorf("invalid config update"))
		logger.Errorw("Invalid config update", "providerUpdate", providerUpdate, "error", wrapped)
		return wrapped
	}
	resource.serialized.SerializedConfig = providerUpdate.SerializedConfig
	resource.serialized.Description = providerUpdate.Description
	resource.serialized.Tags = UnionTags(resource.serialized.Tags, providerUpdate.Tags)
	resource.serialized.Properties = mergeProperties(resource.serialized.Properties, providerUpdate.Properties)
	return nil
}

func (resource *providerResource) isValidConfigUpdate(configUpdate pc.SerializedConfig) (bool, error) {
	switch pt.Type(resource.serialized.Type) {
	case pt.BigQueryOffline:
		return isValidBigQueryConfigUpdate(resource.serialized.SerializedConfig, configUpdate)
	case pt.CassandraOnline:
		return isValidCassandraConfigUpdate(resource.serialized.SerializedConfig, configUpdate)
	case pt.DynamoDBOnline:
		return isValidDynamoConfigUpdate(resource.serialized.SerializedConfig, configUpdate)
	case pt.FirestoreOnline:
		return isValidFirestoreConfigUpdate(resource.serialized.SerializedConfig, configUpdate)
	case pt.MongoDBOnline:
		return isValidMongoConfigUpdate(resource.serialized.SerializedConfig, configUpdate)
	case pt.PostgresOffline:
		return isValidPostgresConfigUpdate(resource.serialized.SerializedConfig, configUpdate)
	case pt.ClickHouseOffline:
		return isValidClickHouseConfigUpdate(resource.serialized.SerializedConfig, configUpdate)
	case pt.RedisOnline:
		return isValidRedisConfigUpdate(resource.serialized.SerializedConfig, configUpdate)
	case pt.SnowflakeOffline:
		return isValidSnowflakeConfigUpdate(resource.serialized.SerializedConfig, configUpdate)
	case pt.RedshiftOffline:
		return isValidRedshiftConfigUpdate(resource.serialized.SerializedConfig, configUpdate)
	case pt.K8sOffline:
		return isValidK8sConfigUpdate(resource.serialized.SerializedConfig, configUpdate)
	case pt.SparkOffline:
		return isValidSparkConfigUpdate(resource.serialized.SerializedConfig, configUpdate)
	case pt.S3, pt.HDFS, pt.GCS, pt.AZURE, pt.BlobOnline:
		return true, nil
	default:
		return false, fferr.NewInternalError(fmt.Errorf("unable to update config for provider. Provider type %s not found", resource.serialized.Type))
	}
}

type entityResource struct {
	serialized *pb.Entity
}

func (resource *entityResource) ID() ResourceID {
	return ResourceID{
		Name: resource.serialized.Name,
		Type: ENTITY,
	}
}

func (resource *entityResource) Schedule() string {
	return ""
}

func (resource *entityResource) Dependencies(lookup ResourceLookup) (ResourceLookup, error) {
	return make(LocalResourceLookup), nil
}

func (resource *entityResource) Proto() proto.Message {
	return resource.serialized
}

func (this *entityResource) Notify(lookup ResourceLookup, op operation, that Resource) error {
	id := that.ID()
	key := id.Proto()
	t := id.Type
	serialized := this.serialized
	switch t {
	case TRAINING_SET_VARIANT:
		serialized.Trainingsets = append(serialized.Trainingsets, key)
	case FEATURE_VARIANT:
		serialized.Features = append(serialized.Features, key)
	case LABEL_VARIANT:
		serialized.Labels = append(serialized.Labels, key)
	}
	return nil
}

func (resource *entityResource) GetStatus() *pb.ResourceStatus {
	return resource.serialized.GetStatus()
}

func (resource *entityResource) UpdateStatus(status pb.ResourceStatus) error {
	resource.serialized.Status = &status
	return nil
}

func (resource *entityResource) UpdateSchedule(schedule string) error {
	return fferr.NewInternalError(fmt.Errorf("not implemented"))
}

func (resource *entityResource) Update(lookup ResourceLookup, updateRes Resource) error {
	deserialized := updateRes.Proto()
	entityUpdate, ok := deserialized.(*pb.Entity)
	if !ok {
		return fferr.NewInternalError(errors.New("failed to deserialize existing training entity record"))
	}
	resource.serialized.Tags = UnionTags(resource.serialized.Tags, entityUpdate.Tags)
	resource.serialized.Properties = mergeProperties(resource.serialized.Properties, entityUpdate.Properties)
	return nil
}

type MetadataServer struct {
	Logger     logging.Logger
	lookup     ResourceLookup
	address    string
	grpcServer *grpc.Server
	listener   net.Listener
	pb.UnimplementedMetadataServer
}

func NewMetadataServer(config *Config) (*MetadataServer, error) {
	config.Logger.Infow("Creating new metadata server", "Address:", config.Address)
	lookup, err := config.StorageProvider.GetResourceLookup()

	if err != nil {
		config.Logger.Errorw("Could not get resource lookup", "error", err.Error())
		return nil, err
	}
	if config.SearchParams != nil {
		searcher, errInitializeSearch := search.NewMeilisearch(config.SearchParams)
		if errInitializeSearch != nil {
			config.Logger.Errorw("Could not initialize Meili search", "error", errInitializeSearch.Error())
			return nil, errInitializeSearch
		}
		lookup = &SearchWrapper{
			Searcher:       searcher,
			ResourceLookup: lookup,
		}
	}
	return &MetadataServer{
		lookup:  lookup,
		address: config.Address,
		Logger:  config.Logger,
	}, nil
}

func (serv *MetadataServer) Serve() error {
	if serv.grpcServer != nil {
		return fferr.NewInternalError(fmt.Errorf("server already running"))
	}
	lis, err := net.Listen("tcp", serv.address)
	if err != nil {
		return fferr.NewInternalError(fmt.Errorf("cannot listen to server address %s", serv.address))
	}
	return serv.ServeOnListener(lis)
}

func (serv *MetadataServer) ServeOnListener(lis net.Listener) error {
	serv.listener = lis
	grpcServer := grpc.NewServer(grpc.UnaryInterceptor(helpers.UnaryServerErrorInterceptor), grpc.StreamInterceptor(helpers.StreamServerErrorInterceptor))
	pb.RegisterMetadataServer(grpcServer, serv)
	serv.grpcServer = grpcServer
	serv.Logger.Infow("Server starting", "Address", serv.listener.Addr().String())
	return grpcServer.Serve(lis)
}

func (serv *MetadataServer) GracefulStop() error {
	if serv.grpcServer == nil {
		return fferr.NewInternalError(fmt.Errorf("server not running"))
	}
	serv.grpcServer.GracefulStop()
	serv.grpcServer = nil
	serv.listener = nil
	return nil
}

func (serv *MetadataServer) Stop() error {
	if serv.grpcServer == nil {
		return fferr.NewInternalError(fmt.Errorf("server not running"))
	}
	serv.grpcServer.Stop()
	serv.grpcServer = nil
	serv.listener = nil
	return nil
}

type StorageProvider interface {
	GetResourceLookup() (ResourceLookup, error)
}

type LocalStorageProvider struct {
}

func (sp LocalStorageProvider) GetResourceLookup() (ResourceLookup, error) {
	lookup := make(LocalResourceLookup)
	return lookup, nil
}

type EtcdStorageProvider struct {
	Config EtcdConfig
}

func (sp EtcdStorageProvider) GetResourceLookup() (ResourceLookup, error) {
	client, err := sp.Config.InitClient()
	if err != nil {
		return nil, err
	}
	lookup := EtcdResourceLookup{
		Connection: EtcdStorage{
			Client: client,
		},
	}

	return lookup, nil
}

type Config struct {
	Logger          logging.Logger
	SearchParams    *search.MeilisearchParams
	StorageProvider StorageProvider
	Address         string
}

func (serv *MetadataServer) RequestScheduleChange(ctx context.Context, req *pb.ScheduleChangeRequest) (*pb.Empty, error) {
	resID := ResourceID{Name: req.ResourceId.Resource.Name, Variant: req.ResourceId.Resource.Variant, Type: ResourceType(req.ResourceId.ResourceType)}
	err := serv.lookup.SetSchedule(resID, req.Schedule)
	return &pb.Empty{}, err
}

func (serv *MetadataServer) SetResourceStatus(ctx context.Context, req *pb.SetStatusRequest) (*pb.Empty, error) {
	logger := logging.GetLoggerFromContext(ctx)
	logger.Infow("Setting resource status", "resource_id", req.ResourceId, "status", req.Status.Status)
	resID := ResourceID{Name: req.ResourceId.Resource.Name, Variant: req.ResourceId.Resource.Variant, Type: ResourceType(req.ResourceId.ResourceType)}
	err := serv.lookup.SetStatus(ctx, resID, *req.Status)
	if err != nil {
		logger.Errorw("Could not set resource status", "error", err.Error())
	}
	return &pb.Empty{}, err
}

func (serv *MetadataServer) ListFeatures(request *pb.ListRequest, stream pb.Metadata_ListFeaturesServer) error {
	ctx := logging.AttachRequestID(request.RequestId, stream.Context(), serv.Logger)
	logging.GetLoggerFromContext(ctx).Info("Opened List Features stream")
	return serv.genericList(ctx, FEATURE, func(msg proto.Message) error {
		return stream.Send(msg.(*pb.Feature))
	})
}

func (serv *MetadataServer) CreateFeatureVariant(ctx context.Context, variantRequest *pb.FeatureVariantRequest) (*pb.Empty, error) {
	ctx = logging.AttachRequestID(variantRequest.RequestId, ctx, serv.Logger)
	logger := logging.GetLoggerFromContext(ctx).WithResource(logging.FeatureVariant, variantRequest.FeatureVariant.Name, variantRequest.FeatureVariant.Variant)
	logger.Info("Creating Feature Variant")

	variant := variantRequest.FeatureVariant
	variant.Created = tspb.New(time.Now())
	return serv.genericCreate(ctx, &featureVariantResource{variant}, func(name, variant string) Resource {
		return &featureResource{
			&pb.Feature{
				Name:           name,
				DefaultVariant: variant,
				// This will be set when the change is propagated to dependencies.
				Variants: []string{},
			},
		}
	})
}

func (serv *MetadataServer) GetFeatures(stream pb.Metadata_GetFeaturesServer) error {
	ctx := logging.AddLoggerToContext(stream.Context(), serv.Logger)
	serv.Logger.Info("Opened Get Features stream")
	return serv.genericGet(ctx, stream, FEATURE, func(msg proto.Message) error {
		return stream.Send(msg.(*pb.Feature))
	})
}

func (serv *MetadataServer) GetFeatureVariants(stream pb.Metadata_GetFeatureVariantsServer) error {
	ctx := logging.AddLoggerToContext(stream.Context(), serv.Logger)
	serv.Logger.Info("Opened Get Feature Variants stream")
	return serv.genericGet(ctx, stream, FEATURE_VARIANT, func(msg proto.Message) error {
		return stream.Send(msg.(*pb.FeatureVariant))
	})
}

func (serv *MetadataServer) ListLabels(request *pb.ListRequest, stream pb.Metadata_ListLabelsServer) error {
	ctx := logging.AttachRequestID(request.RequestId, stream.Context(), serv.Logger)
	logging.GetLoggerFromContext(ctx).Info("Opened List Labels stream")
	return serv.genericList(ctx, LABEL, func(msg proto.Message) error {
		return stream.Send(msg.(*pb.Label))
	})
}

func (serv *MetadataServer) CreateLabelVariant(ctx context.Context, variantRequest *pb.LabelVariantRequest) (*pb.Empty, error) {
	ctx = logging.AttachRequestID(variantRequest.RequestId, ctx, serv.Logger)
	logger := logging.GetLoggerFromContext(ctx).WithResource(logging.LabelVariant, variantRequest.LabelVariant.Name, variantRequest.LabelVariant.Variant)
	logger.Info("Creating Label Variant")

	variant := variantRequest.LabelVariant
	variant.Created = tspb.New(time.Now())
	return serv.genericCreate(ctx, &labelVariantResource{variant}, func(name, variant string) Resource {
		return &labelResource{
			&pb.Label{
				Name:           name,
				DefaultVariant: variant,
				// This will be set when the change is propagated to dependencies.
				Variants: []string{},
			},
		}
	})
}

func (serv *MetadataServer) GetLabels(stream pb.Metadata_GetLabelsServer) error {
	ctx := logging.AddLoggerToContext(stream.Context(), serv.Logger)
	serv.Logger.Info("Opened Get Labels stream")
	return serv.genericGet(ctx, stream, LABEL, func(msg proto.Message) error {
		return stream.Send(msg.(*pb.Label))
	})
}

func (serv *MetadataServer) GetLabelVariants(stream pb.Metadata_GetLabelVariantsServer) error {
	ctx := logging.AddLoggerToContext(stream.Context(), serv.Logger)
	serv.Logger.Info("Opened Get Label Variants stream")
	return serv.genericGet(ctx, stream, LABEL_VARIANT, func(msg proto.Message) error {
		return stream.Send(msg.(*pb.LabelVariant))
	})
}

func (serv *MetadataServer) ListTrainingSets(request *pb.ListRequest, stream pb.Metadata_ListTrainingSetsServer) error {
	ctx := logging.AttachRequestID(request.RequestId, stream.Context(), serv.Logger)
	logging.GetLoggerFromContext(ctx).Info("Opened List Training Sets stream")
	return serv.genericList(ctx, TRAINING_SET, func(msg proto.Message) error {
		return stream.Send(msg.(*pb.TrainingSet))
	})
}

func (serv *MetadataServer) CreateTrainingSetVariant(ctx context.Context, variantRequest *pb.TrainingSetVariantRequest) (*pb.Empty, error) {
	ctx = logging.AttachRequestID(variantRequest.RequestId, ctx, serv.Logger)
	logger := logging.GetLoggerFromContext(ctx).WithResource(logging.TrainingSetVariant, variantRequest.TrainingSetVariant.Name, variantRequest.TrainingSetVariant.Variant)
	logger.Info("Creating TrainingSet Variant")

	variant := variantRequest.TrainingSetVariant
	variant.Created = tspb.New(time.Now())
	return serv.genericCreate(ctx, &trainingSetVariantResource{variant}, func(name, variant string) Resource {
		return &trainingSetResource{
			&pb.TrainingSet{
				Name:           name,
				DefaultVariant: variant,
				// This will be set when the change is propagated to dependencies.
				Variants: []string{},
			},
		}
	})
}

func (serv *MetadataServer) GetTrainingSets(stream pb.Metadata_GetTrainingSetsServer) error {
	ctx := logging.AddLoggerToContext(stream.Context(), serv.Logger)
	serv.Logger.Info("Opened Get Training Sets stream")
	return serv.genericGet(ctx, stream, TRAINING_SET, func(msg proto.Message) error {
		return stream.Send(msg.(*pb.TrainingSet))
	})
}

func (serv *MetadataServer) GetTrainingSetVariants(stream pb.Metadata_GetTrainingSetVariantsServer) error {
	ctx := logging.AddLoggerToContext(stream.Context(), serv.Logger)
	serv.Logger.Info("Opened Get Training Set Variants stream")
	return serv.genericGet(ctx, stream, TRAINING_SET_VARIANT, func(msg proto.Message) error {
		return stream.Send(msg.(*pb.TrainingSetVariant))
	})
}

func (serv *MetadataServer) ListSources(request *pb.ListRequest, stream pb.Metadata_ListSourcesServer) error {
	ctx := logging.AttachRequestID(request.RequestId, stream.Context(), serv.Logger)
	logging.GetLoggerFromContext(ctx).Info("Opened List Sources stream")
	return serv.genericList(ctx, SOURCE, func(msg proto.Message) error {
		return stream.Send(msg.(*pb.Source))
	})
}

func (serv *MetadataServer) CreateSourceVariant(ctx context.Context, variantRequest *pb.SourceVariantRequest) (*pb.Empty, error) {
	ctx = logging.AttachRequestID(variantRequest.RequestId, ctx, serv.Logger)
	logger := logging.GetLoggerFromContext(ctx).WithResource(logging.SourceVariant, variantRequest.SourceVariant.Name, variantRequest.SourceVariant.Variant)
	logger.Info("Creating Source Variant")

	variant := variantRequest.SourceVariant
	variant.Created = tspb.New(time.Now())
	return serv.genericCreate(ctx, &sourceVariantResource{variant}, func(name, variant string) Resource {
		return &SourceResource{
			&pb.Source{
				Name:           name,
				DefaultVariant: variant,
				// This will be set when the change is propagated to dependencies.
				Variants: []string{},
			},
		}
	})
}

func (serv *MetadataServer) GetSources(stream pb.Metadata_GetSourcesServer) error {
	ctx := logging.AddLoggerToContext(stream.Context(), serv.Logger)
	serv.Logger.Info("Opened Get Sources stream")
	return serv.genericGet(ctx, stream, SOURCE, func(msg proto.Message) error {
		return stream.Send(msg.(*pb.Source))
	})
}

func (serv *MetadataServer) GetSourceVariants(stream pb.Metadata_GetSourceVariantsServer) error {
	ctx := logging.AddLoggerToContext(stream.Context(), serv.Logger)
	serv.Logger.Info("Opened Get Source Variants stream")
	return serv.genericGet(ctx, stream, SOURCE_VARIANT, func(msg proto.Message) error {
		return stream.Send(msg.(*pb.SourceVariant))
	})
}

func (serv *MetadataServer) ListUsers(request *pb.ListRequest, stream pb.Metadata_ListUsersServer) error {
	ctx := logging.AttachRequestID(request.RequestId, stream.Context(), serv.Logger)
	logging.GetLoggerFromContext(ctx).Info("Opened List Users stream")
	return serv.genericList(ctx, USER, func(msg proto.Message) error {
		return stream.Send(msg.(*pb.User))
	})
}

func (serv *MetadataServer) CreateUser(ctx context.Context, userRequest *pb.UserRequest) (*pb.Empty, error) {
	ctx = logging.AttachRequestID(userRequest.RequestId, ctx, serv.Logger)
	logger := logging.GetLoggerFromContext(ctx).WithResource(logging.User, userRequest.User.Name, logging.NoVariant)
	logger.Info("Creating User")

	return serv.genericCreate(ctx, &userResource{userRequest.User}, nil)
}

func (serv *MetadataServer) GetUsers(stream pb.Metadata_GetUsersServer) error {
	ctx := logging.AddLoggerToContext(stream.Context(), serv.Logger)
	serv.Logger.Info("Opened Get Users stream")
	return serv.genericGet(ctx, stream, USER, func(msg proto.Message) error {
		return stream.Send(msg.(*pb.User))
	})
}

func (serv *MetadataServer) ListProviders(request *pb.ListRequest, stream pb.Metadata_ListProvidersServer) error {
	ctx := logging.AttachRequestID(request.RequestId, stream.Context(), serv.Logger)
	logging.GetLoggerFromContext(ctx).Info("Opened List Providers stream")
	return serv.genericList(ctx, PROVIDER, func(msg proto.Message) error {
		return stream.Send(msg.(*pb.Provider))
	})
}

func (serv *MetadataServer) CreateProvider(ctx context.Context, providerRequest *pb.ProviderRequest) (*pb.Empty, error) {
	ctx = logging.AttachRequestID(providerRequest.RequestId, ctx, serv.Logger)
	logger := logging.GetLoggerFromContext(ctx).
		WithResource("provider", providerRequest.Provider.Name, "").
		WithProvider(providerRequest.Provider.Type, providerRequest.Provider.Name)
	logger.Info("Creating Provider")
	return serv.genericCreate(ctx, &providerResource{providerRequest.Provider}, nil)
}

func (serv *MetadataServer) GetProviders(stream pb.Metadata_GetProvidersServer) error {
	ctx := logging.AddLoggerToContext(stream.Context(), serv.Logger)
	serv.Logger.Info("Opened Get Providers stream")
	return serv.genericGet(ctx, stream, PROVIDER, func(msg proto.Message) error {
		return stream.Send(msg.(*pb.Provider))
	})
}

func (serv *MetadataServer) ListEntities(request *pb.ListRequest, stream pb.Metadata_ListEntitiesServer) error {
	ctx := logging.AttachRequestID(request.RequestId, stream.Context(), serv.Logger)
	logging.GetLoggerFromContext(ctx).Info("Opened List Entities stream")
	return serv.genericList(ctx, ENTITY, func(msg proto.Message) error {
		return stream.Send(msg.(*pb.Entity))
	})
}

func (serv *MetadataServer) CreateEntity(ctx context.Context, entityRequest *pb.EntityRequest) (*pb.Empty, error) {
	ctx = logging.AttachRequestID(entityRequest.RequestId, ctx, serv.Logger)
	logger := logging.GetLoggerFromContext(ctx).WithResource(logging.Entity, entityRequest.Entity.Name, logging.NoVariant)
	logger.Info("Creating Entity")
	return serv.genericCreate(ctx, &entityResource{entityRequest.Entity}, nil)
}

func (serv *MetadataServer) GetEntities(stream pb.Metadata_GetEntitiesServer) error {
	ctx := logging.AddLoggerToContext(stream.Context(), serv.Logger)
	serv.Logger.Info("Opened Get Entities stream")
	return serv.genericGet(ctx, stream, ENTITY, func(msg proto.Message) error {
		return stream.Send(msg.(*pb.Entity))
	})
}

func (serv *MetadataServer) ListModels(request *pb.ListRequest, stream pb.Metadata_ListModelsServer) error {
	ctx := logging.AttachRequestID(request.RequestId, stream.Context(), serv.Logger)
	logging.GetLoggerFromContext(ctx).Info("Opened List Models stream")
	return serv.genericList(ctx, MODEL, func(msg proto.Message) error {
		return stream.Send(msg.(*pb.Model))
	})
}

func (serv *MetadataServer) CreateModel(ctx context.Context, modelRequest *pb.ModelRequest) (*pb.Empty, error) {
	ctx = logging.AttachRequestID(modelRequest.RequestId, ctx, serv.Logger)
	logger := logging.GetLoggerFromContext(ctx).WithResource(logging.Model, modelRequest.Model.Name, logging.NoVariant)
	logger.Info("Creating Model")
	return serv.genericCreate(ctx, &modelResource{modelRequest.Model}, nil)
}

func (serv *MetadataServer) GetModels(stream pb.Metadata_GetModelsServer) error {
	ctx := logging.AddLoggerToContext(stream.Context(), serv.Logger)
	serv.Logger.Info("Opened Get Models stream")
	return serv.genericGet(ctx, stream, MODEL, func(msg proto.Message) error {
		return stream.Send(msg.(*pb.Model))
	})
}

// GetEquivalent attempts to find an equivalent resource based on the provided ResourceVariant.
func (serv *MetadataServer) GetEquivalent(ctx context.Context, req *pb.ResourceVariantRequest) (*pb.ResourceVariant, error) {
	_, ctx, logger := serv.Logger.InitializeRequestID(ctx)
	logger.Info("Getting Equivalent Resource Variant, %v", req.ResourceVariant.Resource)
	return serv.getEquivalent(ctx, req.ResourceVariant, true)
}

/*
*
This method is used to get the equivalent resource variant for a given resource variant. readyStatus is used to determine
if we should only return the equivalent resource variant if it is ready.
*/
func (serv *MetadataServer) getEquivalent(ctx context.Context, req *pb.ResourceVariant, filterReadyStatus bool) (*pb.ResourceVariant, error) {
	noEquivalentResponse := &pb.ResourceVariant{}
	logger := logging.GetLoggerFromContext(ctx)
	currentResource, resourceType, err := serv.extractResourceVariant(req)
	if err != nil {
		logger.Errorw("Error extracting resource variant", "resource variant", req, "error", err)
		return nil, err
	}
	resourcesForType, err := serv.lookup.ListForType(resourceType)
	if err != nil {
		logger.Errorw("Unable to list resources", "error", err)
		return nil, err
	}

	equivalentResourceVariant, err := findEquivalent(resourcesForType, currentResource, filterReadyStatus)
	if err != nil {
		logger.Errorw("Unable to find equivalent resource", "error", err)
		return nil, err
	}

	if equivalentResourceVariant == nil {
		return noEquivalentResponse, nil
	}

	return equivalentResourceVariant.ToResourceVariantProto(), nil
}

// findEquivalent searches through a slice of Resources to find an equivalent ResourceVariant.
func findEquivalent(resources []Resource, resource ResourceVariant, filterReadyStatus bool) (ResourceVariant, error) {
	for _, res := range resources {
		// If we are filtering by ready status, we only want to return the equivalent resource variant if it is ready.
		if filterReadyStatus && !isResourceReady(res) {
			continue
		}

		other, ok := res.(ResourceVariant)
		if !ok {
			return nil, fferr.NewInvalidResourceTypeError(res.ID().Name, res.ID().Variant, fferr.ResourceType(res.ID().Type.String()), fmt.Errorf("resource is not a ResourceVariant: %T", res))
		}

		equivalent, err := resource.IsEquivalent(other)
		if err != nil {
			return nil, fferr.NewInternalError(err)
		}
		if equivalent {
			return other, nil
		}
	}
	return nil, nil
}

// extractResourceVariant takes a ResourceVariant request and extracts the concrete type and corresponding ResourceType.
func (serv *MetadataServer) extractResourceVariant(req *pb.ResourceVariant) (ResourceVariant, ResourceType, error) {
	switch res := req.Resource.(type) {
	case *pb.ResourceVariant_SourceVariant:
		return &sourceVariantResource{res.SourceVariant}, SOURCE_VARIANT, nil
	case *pb.ResourceVariant_FeatureVariant:
		return &featureVariantResource{res.FeatureVariant}, FEATURE_VARIANT, nil
	case *pb.ResourceVariant_LabelVariant:
		return &labelVariantResource{res.LabelVariant}, LABEL_VARIANT, nil
	case *pb.ResourceVariant_TrainingSetVariant:
		return &trainingSetVariantResource{res.TrainingSetVariant}, TRAINING_SET_VARIANT, nil
	default:
		return nil, 0, fferr.NewInvalidArgumentError(fmt.Errorf("unknown resource variant type: %T", req.Resource))
	}
}

// isResourceReady checks if a Resource's status is 'ready'.
func isResourceReady(res Resource) bool {
	resourceStatus := res.GetStatus()
	return resourceStatus != nil && resourceStatus.Status == pb.ResourceStatus_READY
}

type nameStream interface {
	Recv() (*pb.NameRequest, error)
}

type variantStream interface {
	Recv() (*pb.NameVariantRequest, error)
}

type sendFn func(proto.Message) error

type initParentFn func(name, variant string) Resource

func (serv *MetadataServer) genericCreate(ctx context.Context, res Resource, init initParentFn) (*pb.Empty, error) {
	logger := logging.GetLoggerFromContext(ctx).WithResource(res.ID().Type.ToLoggingResourceType(), res.ID().Name, res.ID().Variant)
	logger.Debugw("Creating Generic Resource: ", res.ID().Name, res.ID().Variant)

	id := res.ID()
	if err := resourceNamedSafely(id); err != nil {
		logger.Errorw("Resource name is not valid", "error", err)
		return nil, err
	}
	existing, err := serv.lookup.Lookup(ctx, id)
	if _, isResourceError := err.(*fferr.KeyNotFoundError); err != nil && !isResourceError {
		logger.Errorw("Error looking up resource", "resource ID", id, "error", err)
		// TODO: consider checking the GRPCError interface to avoid double wrapping error
		return nil, fferr.NewInternalError(err)
	}

	if existing != nil {
		err = serv.validateExisting(res, existing)
		if err != nil {
			logger.Errorw("ID exists but is not equivalent", "error", err)
			return nil, err
		}
		if err := existing.Update(serv.lookup, res); err != nil {
			logger.Errorw("Error updating existing resource", "error", err)
			return nil, err
		}
		res = existing
	}
	if serv.needsJob(res) && existing == nil {
		logger.Info("Creating Job")
		if err := serv.lookup.SetJob(id, res.Schedule()); err != nil {
			return nil, err
		}
		logger.Info("Successfully Created Job")
	}
	// Create the parent first. Better to have a hanging parent than a hanging dependency.
	parentId, hasParent := id.Parent()
	if hasParent {
		parentExists, err := serv.lookup.Has(parentId)
		if err != nil {
			logger.Errorw("Parent does not exist", "parent-id", parentId, "error", err)
			return nil, err
		}

		if !parentExists {
			logger.Debug("Parent does not exist, creating new parent")
			parent := init(id.Name, id.Variant)
			err = serv.lookup.Set(parentId, parent)
			if err != nil {
				logger.Errorw("Unable to create new parent", "parent-id", parentId, "error", err)
				return nil, err
			}
		} else {
			if err := serv.setDefaultVariant(ctx, parentId, res.ID().Variant); err != nil {
				logger.Errorw("Error setting default variant", "parent-id", parentId, "variant", res.ID().Variant, "error", err)
				return nil, err
			}
		}
	}
<<<<<<< HEAD
	if existing == nil {
		if err := serv.propagateChange(res); err != nil {
			logger.Error(err)
			return nil, err
		}
=======
	if err := serv.lookup.Set(id, res); err != nil {
		logger.Errorw("Error setting resource to lookup", "error", err)
		return nil, err
	}
	if err := serv.propagateChange(res); err != nil {
		logger.Error(err)
		return nil, err
>>>>>>> 75b71eb0
	}
	return &pb.Empty{}, nil
}

func (serv *MetadataServer) setDefaultVariant(ctx context.Context, id ResourceID, defaultVariant string) error {
	parent, err := serv.lookup.Lookup(ctx, id)
	if err != nil {
		return err
	}
	var parentResource Resource
	if resource, ok := parent.(*SourceResource); ok {
		resource.serialized.DefaultVariant = defaultVariant
		parentResource = resource
	}
	if resource, ok := parent.(*labelResource); ok {
		resource.serialized.DefaultVariant = defaultVariant
		parentResource = resource
	}
	if resource, ok := parent.(*featureResource); ok {
		resource.serialized.DefaultVariant = defaultVariant
		parentResource = resource
	}
	if resource, ok := parent.(*trainingSetResource); ok {
		resource.serialized.DefaultVariant = defaultVariant
		parentResource = resource
	}
	err = serv.lookup.Set(id, parentResource)
	if err != nil {
		return err
	}
	return nil
}
func (serv *MetadataServer) validateExisting(newRes Resource, existing Resource) error {
	// It's possible we found a resource with the same name and variant but different contents, if different contents
	// we'll let the user know to ideally use a different variant
	// i.e. user tries to register transformation with same name and variant but different definition.
	_, isResourceVariant := newRes.(ResourceVariant)
	if isResourceVariant {
		isEquivalent, err := serv.isEquivalent(newRes, existing)
		if err != nil {
			return err
		}
		if !isEquivalent {
			return fferr.NewResourceChangedError(newRes.ID().Name, newRes.ID().Variant, fferr.ResourceType(newRes.ID().Type), nil)
		}
	}
	return nil
}

func (serv *MetadataServer) isEquivalent(newRes Resource, existing Resource) (bool, error) {
	// only works on resource variants right now
	if existing.GetStatus() != nil && existing.GetStatus().Status != pb.ResourceStatus_READY {
		return false, nil
	}

	resVariant, ok := newRes.(ResourceVariant)
	if !ok {
		return false, nil
	}
	existingVariant, ok := existing.(ResourceVariant)
	if !ok {
		return false, nil
	}
	isEquivalent, err := resVariant.IsEquivalent(existingVariant)
	if err != nil {
		return false, fferr.NewInternalError(err)
	}
	return isEquivalent, nil
}

func (serv *MetadataServer) propagateChange(newRes Resource) error {
	visited := make(map[ResourceID]struct{})
	// We have to make it a var so that the anonymous function can call itself.
	var propagateChange func(parent Resource) error
	propagateChange = func(parent Resource) error {
		deps, err := parent.Dependencies(serv.lookup)
		if err != nil {
			return err
		}
		depList, err := deps.List()
		if err != nil {
			return err
		}
		for _, res := range depList {
			id := res.ID()
			if _, has := visited[id]; has {
				continue
			}
			visited[id] = struct{}{}
			if err := res.Notify(serv.lookup, create_op, newRes); err != nil {
				return err
			}
			if err := serv.lookup.Set(res.ID(), res); err != nil {
				return err
			}
			if err := propagateChange(res); err != nil {
				return err
			}
		}
		return nil
	}
	return propagateChange(newRes)
}

func (serv *MetadataServer) genericGet(ctx context.Context, stream interface{}, t ResourceType, send sendFn) error {
	logger := logging.GetLoggerFromContext(ctx)
	for {
		var recvErr error
		var id ResourceID
		var loggerWithResource logging.Logger
		switch casted := stream.(type) {
		case nameStream:
			req, err := casted.Recv()
			recvErr = err
			if recvErr == io.EOF {
				logger.Debugw("End of stream reached. Stream request completed")
				return nil
			}
			if err != nil {
				logger.Errorw("Unable to receive request", "error", recvErr)
				return fferr.NewInternalError(recvErr)
			}
			id = ResourceID{
				Name: req.GetName().Name,
				Type: t,
			}
			ctx = logging.AttachRequestID(req.GetRequestId(), ctx, logger)
			loggerWithResource = logging.GetLoggerFromContext(ctx).WithResource(id.Type.ToLoggingResourceType(), id.Name, logging.NoVariant)
		case variantStream:
			req, err := casted.Recv()
			recvErr = err
			if recvErr == io.EOF {
				logger.Debugw("End of stream reached. Stream request completed")
				return nil
			}
			if err != nil {
				logger.Errorw("Unable to receive request", "error", recvErr)
				return fferr.NewInternalError(recvErr)
			}
			id = ResourceID{
				Name:    req.GetNameVariant().Name,
				Variant: req.GetNameVariant().Variant,
				Type:    t,
			}
			ctx = logging.AttachRequestID(req.GetRequestId(), ctx, logger)
			loggerWithResource = logging.GetLoggerFromContext(ctx).WithResource(id.Type.ToLoggingResourceType(), id.Name, id.Variant)
		default:
			logger.Errorw("Invalid Stream for Get", "type", fmt.Sprintf("%T", casted))
			return fferr.NewInternalError(fmt.Errorf("invalid Stream for Get: %T", casted))
		}
		loggerWithResource.Debug("Looking up Resource")
		resource, err := serv.lookup.Lookup(ctx, id)
		if err != nil {
			loggerWithResource.Errorw("Unable to look up resource", "error", err)
			return err
		}
		loggerWithResource.Debug("Sending Resource")
		serialized := resource.Proto()
		if err := send(serialized); err != nil {
			loggerWithResource.Errorw("Error sending resource", "error", err)
			return fferr.NewInternalError(err)
		}
		loggerWithResource.Debug("Send Complete")
	}
}

func (serv *MetadataServer) genericList(ctx context.Context, t ResourceType, send sendFn) error {
	logger := logging.GetLoggerFromContext(ctx)
	logger.Infow("Listing Resources", "type", t)
	resources, err := serv.lookup.ListForType(t)
	if err != nil {
		logger.Error("Unable to lookup list for type %v: %v", t, err)
		return err
	}
	for _, res := range resources {
		loggerWithResource := logger.WithResource(t.ToLoggingResourceType(), res.ID().Name, res.ID().Variant)
		loggerWithResource.Debug("Getting %v", t)
		serialized := res.Proto()
		if err := send(serialized); err != nil {
			loggerWithResource.Errorw("Error sending resource", "error", err)
			return fferr.NewInternalError(err)
		}
	}
	return nil
}

// Resource Variant structs for Dashboard
type TrainingSetVariantResource struct {
	Created     time.Time                           `json:"created"`
	Description string                              `json:"description"`
	Name        string                              `json:"name"`
	Owner       string                              `json:"owner"`
	Provider    string                              `json:"provider"`
	Variant     string                              `json:"variant"`
	Label       NameVariant                         `json:"label"`
	Features    map[string][]FeatureVariantResource `json:"features"`
	Status      string                              `json:"status"`
	Error       string                              `json:"error"`
	Tags        Tags                                `json:"tags"`
	Properties  Properties                          `json:"properties"`
}

type FeatureVariantResource struct {
	Created     time.Time `json:"created"`
	Description string    `json:"description"`
	Entity      string    `json:"entity"`
	Name        string    `json:"name"`
	Owner       string    `json:"owner"`
	Provider    string    `json:"provider"`
	// TODO(simba) Make this not a string
	DataType     string                                  `json:"data-type"`
	Variant      string                                  `json:"variant"`
	Status       string                                  `json:"status"`
	Error        string                                  `json:"error"`
	Location     map[string]string                       `json:"location"`
	Source       NameVariant                             `json:"source"`
	TrainingSets map[string][]TrainingSetVariantResource `json:"training-sets"`
	Tags         Tags                                    `json:"tags"`
	Properties   Properties                              `json:"properties"`
	Mode         string                                  `json:"mode"`
	IsOnDemand   bool                                    `json:"is-on-demand"`
	Definition   string                                  `json:"definition"`
}

type LabelVariantResource struct {
	Created      time.Time                               `json:"created"`
	Description  string                                  `json:"description"`
	Entity       string                                  `json:"entity"`
	Name         string                                  `json:"name"`
	Owner        string                                  `json:"owner"`
	Provider     string                                  `json:"provider"`
	DataType     string                                  `json:"data-type"`
	Variant      string                                  `json:"variant"`
	Location     map[string]string                       `json:"location"`
	Source       NameVariant                             `json:"source"`
	TrainingSets map[string][]TrainingSetVariantResource `json:"training-sets"`
	Status       string                                  `json:"status"`
	Error        string                                  `json:"error"`
	Tags         Tags                                    `json:"tags"`
	Properties   Properties                              `json:"properties"`
}

type SourceVariantResource struct {
	Name           string                                  `json:"name"`
	Variant        string                                  `json:"variant"`
	Definition     string                                  `json:"definition"`
	Owner          string                                  `json:"owner"`
	Description    string                                  `json:"description"`
	Provider       string                                  `json:"provider"`
	Created        time.Time                               `json:"created"`
	Status         string                                  `json:"status"`
	Table          string                                  `json:"table"`
	TrainingSets   map[string][]TrainingSetVariantResource `json:"training-sets"`
	Features       map[string][]FeatureVariantResource     `json:"features"`
	Labels         map[string][]LabelVariantResource       `json:"labels"`
	LastUpdated    time.Time                               `json:"lastUpdated"`
	Schedule       string                                  `json:"schedule"`
	Tags           Tags                                    `json:"tags"`
	Properties     Properties                              `json:"properties"`
	SourceType     string                                  `json:"source-type"`
	Error          string                                  `json:"error"`
	Specifications map[string]string                       `json:"specifications"`
	Inputs         []NameVariant                           `json:"inputs"`
}

func getSourceString(variant *SourceVariant) string {
	if variant.IsSQLTransformation() {
		return variant.SQLTransformationQuery()
	} else if variant.IsDFTransformation() {
		return variant.DFTransformationQuerySource()
	} else {
		return variant.PrimaryDataSQLTableName()
	}
}

func getSourceType(variant *SourceVariant) string {
	if variant.IsSQLTransformation() {
		return "SQL Transformation"
	} else if variant.IsDFTransformation() {
		return "Dataframe Transformation"
	} else {
		return "Primary Table"
	}
}

func getSourceArgs(variant *SourceVariant) map[string]string {
	if variant.HasKubernetesArgs() {
		return variant.TransformationArgs().Format()
	}
	return map[string]string{}
}

func SourceShallowMap(variant *SourceVariant) SourceVariantResource {
	return SourceVariantResource{
		Name:           variant.Name(),
		Variant:        variant.Variant(),
		Definition:     getSourceString(variant),
		Owner:          variant.Owner(),
		Description:    variant.Description(),
		Provider:       variant.Provider(),
		Created:        variant.Created(),
		Status:         variant.Status().String(),
		LastUpdated:    variant.LastUpdated(),
		Schedule:       variant.Schedule(),
		Tags:           variant.Tags(),
		SourceType:     getSourceType(variant),
		Properties:     variant.Properties(),
		Error:          variant.Error(),
		Specifications: getSourceArgs(variant),
	}
}<|MERGE_RESOLUTION|>--- conflicted
+++ resolved
@@ -2039,21 +2039,15 @@
 			}
 		}
 	}
-<<<<<<< HEAD
-	if existing == nil {
+	if err := serv.lookup.Set(id, res); err != nil {
+		logger.Errorw("Error setting resource to lookup", "error", err)
+		return nil, err
+	}
+  if existing == nil {
 		if err := serv.propagateChange(res); err != nil {
 			logger.Error(err)
 			return nil, err
 		}
-=======
-	if err := serv.lookup.Set(id, res); err != nil {
-		logger.Errorw("Error setting resource to lookup", "error", err)
-		return nil, err
-	}
-	if err := serv.propagateChange(res); err != nil {
-		logger.Error(err)
-		return nil, err
->>>>>>> 75b71eb0
 	}
 	return &pb.Empty{}, nil
 }
