--- conflicted
+++ resolved
@@ -3,9 +3,10 @@
 import (
 	"encoding/json"
 	"fmt"
+	"time"
+
 	pb "github.com/featureform/metadata/proto"
 	sch "github.com/featureform/scheduling/proto"
-	"time"
 
 	"github.com/featureform/fferr"
 	"github.com/featureform/ffsync"
@@ -69,7 +70,6 @@
 
 	// adds the date to the key if it's not zero
 	if !trmk.date.IsZero() {
-<<<<<<< HEAD
 		key += fmt.Sprintf("/%s", trmk.date.Format("2006/01/02/15/04"))
 
 		// adds the task_id and run_id to the key if they're not null
@@ -78,44 +78,6 @@
 		if taskIdIsNotNil && runIdIsNotNil {
 			key += fmt.Sprintf("/task_id=%s/run_id=%s", trmk.taskID.String(), trmk.runID.String())
 		}
-	}
-	return key
-}
-
-func (trmk TaskRunMetadataKey) TruncateToDay() string {
-	dayFormat := "2006/01/02"
-
-	return trmk.pathWithDateFormat(dayFormat)
-}
-
-func (trmk TaskRunMetadataKey) TruncateToHour() string {
-	hourFormat := "2006/01/02/15"
-
-	return trmk.pathWithDateFormat(hourFormat)
-}
-
-func (trmk TaskRunMetadataKey) TruncateToMinute() string {
-	minuteFormat := "2006/01/02/15/04"
-
-	return trmk.pathWithDateFormat(minuteFormat)
-}
-
-func (trmk TaskRunMetadataKey) pathWithDateFormat(dateFormat string) string {
-	key := "/tasks/runs/metadata"
-
-	// adds the date to the key if it's not zero
-	if !trmk.date.IsZero() {
-		key += fmt.Sprintf("/%s", trmk.date.Format(dateFormat))
-
-		// adds the task_id and run_id to the key if they're not null
-		taskIdIsNotNil := trmk.taskID != nil
-		runIdIsNotNil := trmk.runID != nil
-		if taskIdIsNotNil && runIdIsNotNil {
-			key += fmt.Sprintf("/task_id=%s/run_id=%s", trmk.taskID.String(), trmk.runID.String())
-		}
-=======
-		key += fmt.Sprintf("/%s", trmk.date.Format(dateFormat))
->>>>>>> 92746315
 	}
 	return key
 }
