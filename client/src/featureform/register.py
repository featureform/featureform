--- conflicted
+++ resolved
@@ -2540,12 +2540,8 @@
         self.__resources.append(decorator)
         return decorator
 
-<<<<<<< HEAD
     def ondemand_feature(self, 
                           fn=None, *,
-=======
-    def ondemand_feature(self,
->>>>>>> 3517e673
                           tags: List[str] = None,
                           properties: dict = {},
                           variant: str = "default",
@@ -2588,15 +2584,11 @@
             properties=properties,
         )
         self.__resources.append(decorator)
-<<<<<<< HEAD
         
         if fn is None:
             return decorator
         else:
             return decorator(fn)
-=======
-        return decorator
->>>>>>> 3517e673
 
     def state(self):
         for resource in self.__resources:
@@ -4296,9 +4288,6 @@
 get_s3 = global_registrar.get_s3
 get_gcs = global_registrar.get_gcs
 ondemand_feature = global_registrar.ondemand_feature
-<<<<<<< HEAD
-ResourceStatus = ResourceStatus
-=======
 ResourceStatus = ResourceStatus
 
 
@@ -4310,5 +4299,4 @@
 Float32 = ColumnTypes.FLOAT32
 Float64 = ColumnTypes.FLOAT64
 Bool = ColumnTypes.BOOL
-DateTime = ColumnTypes.DATETIME
->>>>>>> 3517e673
+DateTime = ColumnTypes.DATETIME