FROM node:18-alpine AS base

# Build the dashboard directory, only what is needed
FROM base AS deps
# Check https://github.com/nodejs/docker-node/tree/b4117f9333da4138b03a546ec926ef50a31506c3#nodealpine to understand why libc6-compat might be needed.
RUN apk add --no-cache libc6-compat
WORKDIR /app/dashboard

COPY /dashboard/package.json /dashboard/package-lock.json* ./
RUN npm i

# Rebuild the source code only when needed
FROM base AS builder
WORKDIR /app
COPY --from=deps /app/dashboard/node_modules ./dashboard/node_modules
COPY ./dashboard ./dashboard
ENV NEXT_TELEMETRY_DISABLED=1

WORKDIR /app/dashboard
RUN npm run build

# Production image, copy all the files and run next
FROM base AS runner
WORKDIR /app/dashboard
ENV NODE_ENV=production
ENV NEXT_TELEMETRY_DISABLED=1
RUN addgroup --system --gid 1001 nodejs
RUN adduser --system --uid 1001 nextjs
COPY --from=builder /app/dashboard/public ./public

COPY --from=builder --chown=nextjs:nodejs /app/dashboard/.next/standalone ./
COPY --from=builder --chown=nextjs:nodejs /app/dashboard/.next/static ./.next/static
COPY --from=builder --chown=nextjs:nodejs /app/dashboard/out ./out

# Build Go services
FROM golang:1.22 AS go-builder

RUN apt update && \
    apt install -y protobuf-compiler
RUN go install google.golang.org/protobuf/cmd/protoc-gen-go@latest
RUN go install google.golang.org/grpc/cmd/protoc-gen-go-grpc@latest

WORKDIR /app
COPY go.mod ./
COPY go.sum ./
RUN go mod download

COPY ./filestore/ ./filestore/
COPY ./health/ ./health/
COPY integrations/ integrations/
COPY fferr/ fferr/
COPY ffsync/ ffsync/
COPY scheduling/ scheduling/
COPY schema/ schema/
COPY storage/ storage/
COPY api/ api/
COPY lib/ lib/
COPY helpers/ helpers/
COPY metadata/ metadata/
COPY metrics/ metrics/
COPY proto/ proto/
COPY coordinator/ coordinator/
COPY provider/ provider/
COPY runner/ runner/
COPY serving/ serving/
COPY types/ types/
COPY kubernetes/ kubernetes/
COPY config/ config/
COPY logging/ logging/
COPY ./streamer_proxy/ streamer_proxy/

RUN protoc --go_out=. --go_opt=paths=source_relative --go-grpc_out=. --go-grpc_opt=paths=source_relative ./proto/serving.proto
RUN protoc --go_out=. --go_opt=paths=source_relative --go-grpc_out=. --go-grpc_opt=paths=source_relative ./metadata/proto/metadata.proto
RUN protoc --go_out=. --go_opt=paths=source_relative --go-grpc_out=. --go-grpc_opt=paths=source_relative ./scheduling/proto/scheduling.proto

RUN mkdir execs
RUN go build -o execs/api api/main/main.go
RUN go build -o execs/metadata metadata/server/server.go
RUN go build -o execs/coordinator coordinator/main/main.go
RUN go build -o execs/dashboard_metadata metadata/dashboard/main/main.go
RUN go build -o execs/serving serving/main/main.go
RUN go build -o execs/streamer_proxy streamer_proxy/main.go

# Build Python Streamer
FROM python:3.10 AS streamer-builder

WORKDIR /app/streamer

RUN apt-get update && apt-get install -y --no-install-recommends build-essential \
    && rm -rf /var/lib/apt/lists/*
RUN pip install --break-system-packages --upgrade pip
RUN pip install --break-system-packages boto3 pyarrow 'pyiceberg[glue]'

COPY ./streamer/ /app/streamer/

<<<<<<< HEAD
# Final image
FROM golang:1.22
=======
# Final Image
FROM golang:1.21
>>>>>>> 46944e73

WORKDIR /app

# Install Python for the streamer to work
RUN apt-get update && apt-get install -y --no-install-recommends python3 python3-pip build-essential \
    && rm -rf /var/lib/apt/lists/*

RUN pip install --break-system-packages --upgrade pip
RUN pip install --break-system-packages boto3 pyarrow 'pyiceberg[glue]'

# Copy the Python virtual environment
COPY --from=streamer-builder /app/streamer /app/streamer

ENV PATH="/app/venv/bin:$PATH"

# Install and configure Supervisor
RUN apt-get update && apt-get install -y supervisor
RUN mkdir -p /var/lock/apache2 /var/run/apache2 /var/run/sshd /var/log/supervisor
RUN apt-get install -y nginx --option=Dpkg::Options::=--force-confdef

# Install Node 18 for internal dashboard server
RUN curl -sL https://deb.nodesource.com/setup_18.x | sh
RUN apt-get update
RUN apt-get install -y nodejs

# Install MeiliSearch
RUN curl -L https://install.meilisearch.com | sh

# Setup Etcd
RUN git clone -b v3.4.16 https://github.com/etcd-io/etcd.git
WORKDIR /app/etcd
RUN go mod download
RUN ./build
WORKDIR /app
RUN ETCD_UNSUPPORTED_ARCH=arm64 ./etcd/bin/etcd --version

# Install and initialize internal postgres for app state
RUN apt-get update && apt-get install -y postgresql postgresql-contrib
USER postgres
RUN /etc/init.d/postgresql start && \
    psql --command "ALTER USER postgres WITH PASSWORD 'password';"
USER root

COPY supervisord.conf /etc/supervisor/conf.d/supervisord.conf

# Copy built dashboard
COPY --from=runner /app/dashboard ./dashboard

# Copy Python Streamer
COPY --from=streamer-builder /app/streamer /app/streamer

# Setup Spark
ARG SPARK_FILEPATH=/app/provider/scripts/spark/offline_store_spark_runner.py
ARG SPARK_PYTHON_PACKAGES=/app/provider/scripts/spark/python_packages.sh
ARG SPARK_REQUIREMENTS=/app/provider/scripts/spark/requirements.txt
ARG MATERIALIZE_NO_TIMESTAMP_QUERY_PATH=/app/provider/queries/materialize_no_ts.sql
ARG MATERIALIZE_TIMESTAMP_QUERY_PATH=/app/provider/queries/materialize_ts.sql

COPY provider/scripts/spark/offline_store_spark_runner.py $SPARK_FILEPATH
COPY provider/scripts/spark/python_packages.sh $SPARK_PYTHON_PACKAGES
COPY provider/scripts/spark/requirements.txt $SPARK_REQUIREMENTS
COPY provider/queries/materialize_no_ts.sql $MATERIALIZE_NO_TIMESTAMP_QUERY_PATH
COPY provider/queries/materialize_ts.sql $MATERIALIZE_TIMESTAMP_QUERY_PATH

# Take the MD5 hash of the Spark runner script and store it in a file for use by the config package
# when determining the remove filepath in cloud object storage (e.g. S3). By adding the hash as a suffix
# to the file, we ensure that different versions of the script are uploaded to cloud object storage
# without overwriting previous or future versions.
RUN cat /app/provider/scripts/spark/offline_store_spark_runner.py | md5sum \
    | awk '{print $1}' \
    | xargs echo -n > /app/provider/scripts/spark/offline_store_spark_runner_md5.txt

ENV PYTHON_LOCAL_INIT_PATH=$SPARK_PYTHON_PACKAGES

# Setup Nginx
COPY nginx.conf /etc/nginx/nginx.conf

# Copy built Go services
COPY --from=go-builder /app/execs /app/execs

# Copy built dashboard
COPY --from=runner /app/dashboard ./dashboard

ENV SERVING_PORT="8082"
ENV SERVING_HOST="0.0.0.0"
ENV ETCD_ARCH=""
ENV MEILI_LOG_LEVEL="WARN"
ENV FEATUREFORM_HOST="localhost"
ENV FF_STATE_PROVIDER="psql"
ENV USE_CLIENT_MODE="true"
ENV RDS_HOST="host.docker.internal"

EXPOSE 7878
EXPOSE 80
EXPOSE 5432
EXPOSE 8085
EXPOSE 8086

COPY supervisord.conf /etc/supervisor/conf.d/supervisord.conf

HEALTHCHECK --interval=5m --timeout=10s --start-period=10s --retries=3 CMD curl --fail http://localhost/ || exit 1

CMD ["/usr/bin/supervisord"]<|MERGE_RESOLUTION|>--- conflicted
+++ resolved
@@ -93,13 +93,8 @@
 
 COPY ./streamer/ /app/streamer/
 
-<<<<<<< HEAD
-# Final image
+# Final Image
 FROM golang:1.22
-=======
-# Final Image
-FROM golang:1.21
->>>>>>> 46944e73
 
 WORKDIR /app
 
