--- conflicted
+++ resolved
@@ -807,19 +807,11 @@
             db.get_label_variant(self.label[0], self.label[1])
         except ValueError:
             raise ValueError(f"{self.label[0]} does not exist. Failed to register training set")
-<<<<<<< HEAD
         for feature in self.features:
             try:
                 db.get_feature_variant(feature[0], feature[1])
             except ValueError:
                 raise ValueError(f"{feature[0]} does not exist. Failed to register training set")
-=======
-        for feature_name, feature_variant in self.features:
-            try:
-                db.getNameVariant("feature_variant", "name", feature_name, "variant", feature_variant)
-            except ValueError:
-                raise ValueError(f"{feature_name} does not exist. Failed to register training set")
->>>>>>> f8b418c8
             db.insert(
                 "training_set_features",
                 self.name,
