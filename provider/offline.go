// This Source Code Form is subject to the terms of the Mozilla Public
// License, v. 2.0. If a copy of the MPL was not distributed with this
// file, You can obtain one at https://mozilla.org/MPL/2.0/.

package provider

import (
	"encoding/json"
	"errors"
	"fmt"
	"reflect"
	"sort"
	"strings"
	"time"

	"golang.org/x/sync/syncmap"

	"github.com/mitchellh/mapstructure"

	"github.com/featureform/fferr"
	"github.com/featureform/filestore"
	"github.com/featureform/metadata"
	pc "github.com/featureform/provider/provider_config"
	pt "github.com/featureform/provider/provider_type"
	"github.com/google/uuid"
	"github.com/parquet-go/parquet-go"
	"golang.org/x/text/cases"
	"golang.org/x/text/language"
)

// defaultRowsPerChunk is the number of rows in a chunk when using materializations.
const defaultRowsPerChunk int64 = 100000

type OfflineResourceType int

const (
	NoType OfflineResourceType = iota
	Label
	Feature
	TrainingSet
	Primary
	Transformation
	FeatureMaterialization
)

var ProviderToMetadataResourceType = map[OfflineResourceType]metadata.ResourceType{
	Feature:        metadata.FEATURE_VARIANT,
	TrainingSet:    metadata.TRAINING_SET_VARIANT,
	Primary:        metadata.SOURCE_VARIANT,
	Transformation: metadata.SOURCE_VARIANT,
}

func (offlineType OfflineResourceType) String() string {
	typeMap := map[OfflineResourceType]string{
		Label:                  "Label",
		Feature:                "Feature",
		TrainingSet:            "TrainingSet",
		Primary:                "Primary",
		Transformation:         "Transformation",
		FeatureMaterialization: "Materialization",
	}
	return typeMap[offlineType]
}

type FeatureLabelColumnType string

const (
	Entity FeatureLabelColumnType = "entity"
	Value  FeatureLabelColumnType = "value"
	TS     FeatureLabelColumnType = "ts"
)

type ResourceID struct {
	Name, Variant string
	Type          OfflineResourceType
}

func (id *ResourceID) ToFilestorePath() string {
	return fmt.Sprintf("featureform/%s/%s/%s", id.Type, id.Name, id.Variant)
}

// TODO: add unit tests
func (id *ResourceID) FromFilestorePath(path string) error {
	featureformRootPathPart := "featureform/"
	idx := strings.Index(path, featureformRootPathPart)
	if idx == -1 {
		return fferr.NewInternalError(fmt.Errorf("expected \"featureform\" root path part in path %s", path))
	}
	resourceParts := strings.Split(path[idx+len(featureformRootPathPart):], "/")
	if len(resourceParts) < 3 {
		return fferr.NewInternalError(fmt.Errorf("expected path %s to contain OfflineResourceType/Name/Variant", strings.Join(resourceParts, "/")))
	}
	switch resourceParts[0] {
	case "Label":
		id.Type = OfflineResourceType(1)
	case "Feature":
		id.Type = OfflineResourceType(2)
	case "TrainingSet":
		id.Type = OfflineResourceType(3)
	case "Primary":
		id.Type = OfflineResourceType(4)
	case "Transformation":
		id.Type = OfflineResourceType(5)
	case "Materialization":
		id.Type = OfflineResourceType(6)
	default:
		return fferr.NewInternalError(fmt.Errorf("unrecognized OfflineResourceType: %s", resourceParts[0]))
	}
	id.Name = resourceParts[1]
	id.Variant = resourceParts[2]
	return nil
}

func (id *ResourceID) check(expectedType OfflineResourceType, otherTypes ...OfflineResourceType) error {
	if id.Name == "" {
		return fferr.NewInvalidArgumentError(errors.New("ResourceID must have Name set"))
	}
	// If there is one expected type, we will default to it.
	if id.Type == NoType && len(otherTypes) == 0 {
		id.Type = expectedType
		return nil
	}
	possibleTypes := append(otherTypes, expectedType)
	for _, t := range possibleTypes {
		if id.Type == t {
			return nil
		}
	}
	return fferr.NewInvalidArgumentError(fmt.Errorf("unexpected ResourceID Type: %v", id.Type))
}

func GetOfflineStore(t pt.Type, c pc.SerializedConfig) (OfflineStore, error) {
	provider, err := Get(t, c)
	if err != nil {
		return nil, err
	}
	store, err := provider.AsOfflineStore()
	if err != nil {
		return nil, err
	}
	return store, nil
}

type LagFeatureDef struct {
	FeatureName    string
	FeatureVariant string
	LagName        string
	LagDelta       time.Duration
}

type TrainingSetDef struct {
	ID          ResourceID
	Label       ResourceID
	Features    []ResourceID
	LagFeatures []LagFeatureDef
}

func (def *TrainingSetDef) check() error {
	if err := def.ID.check(TrainingSet); err != nil {
		return err
	}
	if err := def.Label.check(Label); err != nil {
		return err
	}
	if len(def.Features) == 0 {
		return fferr.NewInvalidArgumentError(errors.New("training set must have at least one feature"))
	}
	for i := range def.Features {
		// We use features[i] to make sure that the Type value is updated to
		// Feature if it's unset.
		if err := def.Features[i].check(Feature); err != nil {
			return err
		}
	}
	return nil
}

type TransformationType int

const (
	NoTransformationType TransformationType = iota
	SQLTransformation
	DFTransformation
)

type SourceMapping struct {
	Template string
	Source   string
}

type TransformationConfig struct {
	Type          TransformationType
	TargetTableID ResourceID
	Query         string
	Code          []byte
	SourceMapping []SourceMapping
	Args          metadata.TransformationArgs
	ArgType       metadata.TransformationArgType
}

func (m *TransformationConfig) MarshalJSON() ([]byte, error) {
	var argType metadata.TransformationArgType
	if m.Args != nil {
		argType = m.Args.Type()
	} else {
		argType = metadata.NoArgs
	}
	m.ArgType = argType

	// Prevents recursion in marshal
	type config TransformationConfig
	c := config(*m)
	marshal, err := json.Marshal(&c)
	if err != nil {
		return nil, fferr.NewInternalError(err)
	}
	return marshal, nil
}

func (m *TransformationConfig) UnmarshalJSON(data []byte) error {
	type tempConfig struct {
		Type          TransformationType
		TargetTableID ResourceID
		Query         string
		Code          []byte
		SourceMapping []SourceMapping
		Args          map[string]interface{}
		ArgType       metadata.TransformationArgType
	}

	var temp tempConfig
	err := json.Unmarshal(data, &temp)
	if err != nil {
		return fferr.NewInternalError(err)
	}

	m.Type = temp.Type
	m.TargetTableID = temp.TargetTableID
	m.Query = temp.Query
	m.Code = temp.Code
	m.SourceMapping = temp.SourceMapping

	err = m.decodeArgs(temp.ArgType, temp.Args)
	if err != nil {
		return err
	}

	return nil
}

func (m *TransformationConfig) decodeArgs(t metadata.TransformationArgType, argMap map[string]interface{}) error {
	var args metadata.TransformationArgs
	switch t {
	case metadata.K8sArgs:
		args = metadata.KubernetesArgs{}
	case metadata.NoArgs:
		m.Args = nil
		return nil
	default:
		return fferr.NewInvalidArgumentError(fmt.Errorf("invalid transformation arg type: %v", t))
	}
	err := mapstructure.Decode(argMap, &args)
	if err != nil {
		return fferr.NewInternalError(err)
	}
	m.Args = args
	return nil
}

type TrainTestSplitDef struct {
	TrainingSetName    string
	TrainingSetVariant string
	TestSize           float32
	Shuffle            bool
	RandomState        int
}

type MaterializationOptions interface {
	Output() filestore.FileType
	ShouldIncludeHeaders() bool
	StoreType() pt.Type
}

type OfflineStore interface {
	RegisterResourceFromSourceTable(id ResourceID, schema ResourceSchema) (OfflineTable, error)
	RegisterPrimaryFromSourceTable(id ResourceID, sourceName string) (PrimaryTable, error)
	CreateTransformation(config TransformationConfig) error
	GetTransformationTable(id ResourceID) (TransformationTable, error)
	UpdateTransformation(config TransformationConfig) error
	CreatePrimaryTable(id ResourceID, schema TableSchema) (PrimaryTable, error)
	GetPrimaryTable(id ResourceID) (PrimaryTable, error)
	CreateResourceTable(id ResourceID, schema TableSchema) (OfflineTable, error)
	GetResourceTable(id ResourceID) (OfflineTable, error)
	GetBatchFeatures(tables []ResourceID) (BatchFeatureIterator, error)
	CreateMaterialization(id ResourceID, options ...MaterializationOptions) (Materialization, error)
	GetMaterialization(id MaterializationID) (Materialization, error)
	UpdateMaterialization(id ResourceID) (Materialization, error)
	DeleteMaterialization(id MaterializationID) error
	CreateTrainingSet(TrainingSetDef) error
	UpdateTrainingSet(TrainingSetDef) error
	GetTrainingSet(id ResourceID) (TrainingSetIterator, error)
	CreateTrainTestSplit(TrainTestSplitDef) (func() error, error)
	GetTrainTestSplit(TrainTestSplitDef) (TrainingSetIterator, TrainingSetIterator, error)
	Close() error
	ResourceLocation(id ResourceID) (string, error)
	Provider
}

type MaterializationID string

type TrainingSetIterator interface {
	Next() bool
	Features() []interface{}
	Label() interface{}
	Err() error
}

type GenericTableIterator interface {
	Next() bool
	Values() GenericRecord
	Columns() []string
	Err() error
	Close() error
}

type Materialization interface {
	ID() MaterializationID
	NumRows() (int64, error)
	IterateSegment(begin, end int64) (FeatureIterator, error)
	NumChunks() (int, error)
	IterateChunk(idx int) (FeatureIterator, error)
}

type Chunks interface {
	Size() int
	ChunkIterator(idx int) (FeatureIterator, error)
}

type FeatureIterator interface {
	Next() bool
	Value() ResourceRecord
	Err() error
	Close() error
}

type BatchFeatureIterator interface {
	Next() bool
	Entity() interface{}
	Features() GenericRecord
	Columns() []string
	Err() error
	Close() error
}

// Used to implement sort.Interface
type ResourceRecords []ResourceRecord

func (recs ResourceRecords) Swap(i, j int) {
	recs[i], recs[j] = recs[j], recs[i]
}

func (recs ResourceRecords) Less(i, j int) bool {
	return recs[j].TS.After(recs[i].TS)
}

func (recs ResourceRecords) Len() int {
	return len(recs)
}

type ResourceRecord struct {
	Entity string
	Value  interface{}
	// Defaults to 00:00 on 01-01-0001, technically if a user sets a time
	// in a BC year for some reason, our default time would not be the
	// earliest time in the feature store.
	TS time.Time
}

// This generic version of ResourceRecord is only used for converting
// ResourceRecord to a type that's interpretable by parquet-go. See
// BlobOfflineTable.writeRecordsToParquetBytes for more details.
// In addition to using generics to aid in parquet-go's encoding, int64
// is used for the timestamp due to a Spark issue relating to time.Time:
// org.apache.spark.sql.AnalysisException: Illegal Parquet type: INT64 (TIMESTAMP(NANOS,true))
type GenericResourceRecord[T any] struct {
	Entity string
	Value  T
	// TS     int64
	TS time.Time `parquet:"TS,timestamp"`
}

type GenericRecord []interface{}

func (rec ResourceRecord) check() error {
	if rec.Entity == "" {
		return fferr.NewInvalidArgumentError(fmt.Errorf("ResourceRecord must have Entity set"))
	}
	return nil
}

func (rec *ResourceRecord) SetEntity(entity interface{}) error {
	switch typedEntity := entity.(type) {
	case string:
		rec.Entity = typedEntity
	default:
		return fferr.NewInvalidArgumentError(fmt.Errorf("entity must be a string; received %T", entity))

	}
	return nil
}

// This interface represents the contract for implementations that
// write feature and label tables, which have a knowable schema.
type OfflineTable interface {
	Write(ResourceRecord) error
	WriteBatch([]ResourceRecord) error
}

// The "primary" in the name here might be misleading.
// This interface is meant to support generic tables,
// such as those created by transformations.
type PrimaryTable interface {
	Write(GenericRecord) error
	WriteBatch([]GenericRecord) error
	// TODO: Consider renaming this to GetSchema, which is more
	// descriptive and general purpose. The SourceTable string
	// could be used by callers that are only interested in the
	// absolute path to the source table (i.e. the "name" in our
	// current lexicon).
	GetName() string
	IterateSegment(n int64) (GenericTableIterator, error)
	NumRows() (int64, error)
}

type TransformationTable interface {
	PrimaryTable
}

type ResourceSchema struct {
	Entity      string
	Value       string
	TS          string
	SourceTable string
}

func (schema *ResourceSchema) Serialize() ([]byte, error) {
	config, err := json.Marshal(schema)
	if err != nil {
		return nil, fferr.NewInternalError(err)
	}
	return config, nil
}

func (schema *ResourceSchema) Deserialize(config []byte) error {
	err := json.Unmarshal(config, schema)
	if err != nil {
		return fferr.NewInternalError(err)
	}
	return nil
}

type TableSchema struct {
	Columns []TableColumn
	// The complete URL that points to the location of the data file
	SourceTable string
}

type TableSchemaJSONWrapper struct {
	Columns     []TableColumnJSONWrapper
	SourceTable string
}

// This method converts the list of columns into a struct type that can be
// serialized by parquet-go. This is necessary because GenericRecord, which
// is of type []interface{}, does not hold the necessary metadata information
// to create a valid parquet-go schema.
func (schema *TableSchema) AsParquetSchema() *parquet.Schema {
	return parquet.SchemaOf(schema.AsReflectedStruct().Interface())
}

// This method converts the list of columns into a struct type that can be
// serialized by parquet-go. This is necessary because GenericRecord, which
// is of type []interface{}, does not hold the necessary metadata information
// to create a valid parquet-go schema.
func (schema *TableSchema) AsReflectedStruct() reflect.Value {
	fields := make([]reflect.StructField, len(schema.Columns))
	for i, col := range schema.Columns {
		caser := cases.Title(language.English)
		colType := col.Type()

		f := reflect.StructField{
			// We need to title case the column name to ensure the fields are public
			// in the struct we create.
			Name: caser.String(col.Name),
			Type: colType,
			// At a minimum, we need to set the parquet tag to the column name so that when
			// we read from the file, the field names match up with the column names as they
			// are defined; additionally, we set the optional tag to ensure that the field
			// is nullable in the parquet file.
			Tag: reflect.StructTag(fmt.Sprintf(`parquet:"%s,optional"`, col.Name)),
		}

		if col.IsVector() {
			f.Tag = reflect.StructTag(fmt.Sprintf(`parquet:"%s,optional,list"`, col.Name))
		}
		// This checks if the column type via reflection is Time, such as with time.Time.
		if colType.Name() == "Time" {
			f.Tag = reflect.StructTag(fmt.Sprintf(`parquet:"%s,optional,timestamp"`, col.Name))
		}

		fields[i] = f
	}
	structType := reflect.StructOf(fields)
	return reflect.New(structType)
}

func (schema *TableSchema) Serialize() ([]byte, error) {
	wrapper := &TableSchemaJSONWrapper{
		SourceTable: schema.SourceTable,
		Columns:     make([]TableColumnJSONWrapper, len(schema.Columns)),
	}
	for i, col := range schema.Columns {
		wrapper.Columns[i] = TableColumnJSONWrapper{
			Name:      col.Name,
			ValueType: ValueTypeJSONWrapper{col.ValueType},
		}
	}
	config, err := json.Marshal(wrapper)
	if err != nil {
		return nil, fferr.NewInternalError(err)
	}
	return config, nil
}

func (schema *TableSchema) Deserialize(config []byte) error {
	wrapper := &TableSchemaJSONWrapper{}
	err := json.Unmarshal(config, wrapper)
	if err != nil {
		return fferr.NewInternalError(err)
	}
	schema.Columns = make([]TableColumn, len(wrapper.Columns))
	for i, col := range wrapper.Columns {
		schema.Columns[i] = TableColumn{
			Name:      col.Name,
			ValueType: col.ValueType.ValueType,
		}
	}
	schema.SourceTable = wrapper.SourceTable
	return nil
}

// ToParquetRecords turn a list of GenericRecords into a list of structs built via
// reflection. We use structs so that we can add struct tags like optional, timestamp,
// etc.
func (schema *TableSchema) ToParquetRecords(records []GenericRecord) ([]any, error) {
	parquetRecords := make([]any, len(records))
	caser := cases.Title(language.English)
	for i, record := range records {
		parquetRecord := schema.AsReflectedStruct()
		for j, value := range record {
			// if a value is nil, we skip it so that the zero value for the pointer
			// type is used instead, which will preserve the null value when the parquet
			// file is read back.
			if value == nil {
				continue
			}
			// To ensure the struct fields are public and accessible to other methods,
			// we need to title case them when setting them.
			colName := caser.String(schema.Columns[j].Name)
			parquetField := parquetRecord.Elem().FieldByName(colName)
			var reflectValue reflect.Value
			switch v := value.(type) {
			case int, int32, int64, float32, float64, string, bool:
				// Pointer types are used for all the scalar types to ensure they
				// can be nullable in the parquet file.
				ogVal := reflect.ValueOf(v)
				if ogVal.CanAddr() {
					reflectValue = ogVal.Addr()
				} else {
					reflectValue = reflect.New(reflect.TypeOf(v))
					reflectValue.Elem().Set(ogVal)
				}
			// Lists and timestamps
			default:
				reflectValue = reflect.ValueOf(v)
<<<<<<< HEAD
			}
			if !reflectValue.Type().AssignableTo(parquetField.Type()) {
				return nil, fferr.NewInternalErrorf("Writing Invalid Type to Parquet Record. Found %s expected %s", reflectValue.Type().String(), parquetField.Type().String())
			}
=======
			}
			if !reflectValue.Type().AssignableTo(parquetField.Type()) {
				return nil, fferr.NewInternalErrorf("writing invalid type to parquet record.\nFound %s\nexpected %s\n", reflectValue.Type().String(), parquetField.Type().String())
			}
>>>>>>> 0721de63
			parquetField.Set(reflectValue)
		}
		parquetRecords[i] = parquetRecord.Interface()
	}
	return parquetRecords, nil
}

type TableColumnJSONWrapper struct {
	Name      string
	ValueType ValueTypeJSONWrapper
}

type TableColumn struct {
	Name string
	ValueType
}

type memoryOfflineStore struct {
	tables           syncmap.Map
	materializations syncmap.Map
	trainingSets     syncmap.Map
	BaseProvider
}

func memoryOfflineStoreFactory(serializedConfig pc.SerializedConfig) (Provider, error) {
	return NewMemoryOfflineStore(), nil
}

func NewMemoryOfflineStore() *memoryOfflineStore {
	return &memoryOfflineStore{
		tables:           syncmap.Map{},
		materializations: syncmap.Map{},
		trainingSets:     syncmap.Map{},
		BaseProvider: BaseProvider{
			ProviderType:   pt.MemoryOffline,
			ProviderConfig: []byte{},
		},
	}
}

func (store *memoryOfflineStore) AsOfflineStore() (OfflineStore, error) {
	return store, nil
}

func (store *memoryOfflineStore) RegisterResourceFromSourceTable(id ResourceID, schema ResourceSchema) (OfflineTable, error) {
	return nil, fferr.NewInternalError(fmt.Errorf("not implemented"))
}

func (store *memoryOfflineStore) RegisterPrimaryFromSourceTable(id ResourceID, sourceName string) (PrimaryTable, error) {
	return nil, fferr.NewInternalError(fmt.Errorf("not implemented"))
}

func (store *memoryOfflineStore) CreatePrimaryTable(id ResourceID, schema TableSchema) (PrimaryTable, error) {
	return nil, fferr.NewInternalError(fmt.Errorf("primary table unsupported for this provider"))
}

func (store *memoryOfflineStore) GetPrimaryTable(id ResourceID) (PrimaryTable, error) {
	return nil, fferr.NewInternalError(fmt.Errorf("primary table unsupported for this provider"))
}

func (store *memoryOfflineStore) CreateTransformation(config TransformationConfig) error {
	return fferr.NewInternalError(fmt.Errorf("CreateTransformation unsupported for this provider"))
}

func (store *memoryOfflineStore) UpdateTransformation(config TransformationConfig) error {
	return fferr.NewInternalError(fmt.Errorf("UpdateTransformation unsupported for this provider"))
}

func (store *memoryOfflineStore) GetTransformationTable(id ResourceID) (TransformationTable, error) {
	return nil, fferr.NewInternalError(fmt.Errorf("GetTransformationTable unsupported for this provider"))
}

func (store *memoryOfflineStore) CreateResourceTable(id ResourceID, schema TableSchema) (OfflineTable, error) {
	if err := id.check(Feature, Label); err != nil {
		return nil, err
	}
	if _, has := store.tables.Load(id); has {
		return nil, fferr.NewDatasetAlreadyExistsError(id.Name, id.Variant, nil)
	}
	table := newMemoryOfflineTable()
	store.tables.Store(id, table)
	return table, nil
}

func (store *memoryOfflineStore) GetResourceTable(id ResourceID) (OfflineTable, error) {
	return store.getMemoryResourceTable(id)
}

func (store *memoryOfflineStore) getMemoryResourceTable(id ResourceID) (*memoryOfflineTable, error) {
	table, has := store.tables.Load(id)
	if !has {
		return nil, fferr.NewDatasetNotFoundError(id.Name, id.Variant, nil)
	}
	return table.(*memoryOfflineTable), nil
}

func (store *memoryOfflineStore) ResourceLocation(id ResourceID) (string, error) {
	return "", errors.New("ResourceLocation unsupported for this provider")
}

// Used to implement sort.Interface for sorting.
type materializedRecords []ResourceRecord

func (recs materializedRecords) Len() int {
	return len(recs)
}

func (recs materializedRecords) Less(i, j int) bool {
	return recs[i].Entity < recs[j].Entity
}

func (recs materializedRecords) Swap(i, j int) {
	recs[i], recs[j] = recs[j], recs[i]
}

func (store *memoryOfflineStore) GetBatchFeatures(tables []ResourceID) (BatchFeatureIterator, error) {
	return nil, nil
}

func (store *memoryOfflineStore) CreateMaterialization(id ResourceID, options ...MaterializationOptions) (Materialization, error) {
	if id.Type != Feature {
		return nil, fferr.NewInvalidArgumentError(fmt.Errorf("only features can be materialized"))
	}
	table, err := store.getMemoryResourceTable(id)
	if err != nil {
		return nil, err
	}
	var matData materializedRecords
	table.entityMap.Range(func(key, value interface{}) bool {
		records := value.([]ResourceRecord)
		matRec := latestRecord(records)
		matData = append(matData, matRec)
		return true
	})
	sort.Sort(matData)
	// Might be used for testing
	matId := MaterializationID(uuid.NewString())
	mat := &memoryMaterialization{
		id:   matId,
		data: matData,
	}
	store.materializations.Store(matId, mat)
	return mat, nil
}

func (store *memoryOfflineStore) GetMaterialization(id MaterializationID) (Materialization, error) {
	mat, has := store.materializations.Load(id)
	if !has {
		return nil, fferr.NewDatasetNotFoundError(string(id), "", nil)
	}
	return mat.(Materialization), nil
}

func (store *memoryOfflineStore) UpdateMaterialization(id ResourceID) (Materialization, error) {
	return store.CreateMaterialization(id)
}

func (store *memoryOfflineStore) DeleteMaterialization(id MaterializationID) error {
	if _, has := store.materializations.Load(id); !has {
		return fferr.NewDatasetNotFoundError(string(id), "", nil)
	}
	store.materializations.Delete(id)
	return nil
}

func latestRecord(recs []ResourceRecord) ResourceRecord {
	latest := recs[0]
	for _, rec := range recs {
		if latest.TS.Before(rec.TS) {
			latest = rec
		}
	}
	return latest
}

func (store *memoryOfflineStore) CreateTrainingSet(def TrainingSetDef) error {
	if err := def.check(); err != nil {
		return err
	}
	label, err := store.getMemoryResourceTable(def.Label)
	if err != nil {
		return err
	}
	features := make([]*memoryOfflineTable, len(def.Features))
	for i, id := range def.Features {
		feature, err := store.getMemoryResourceTable(id)
		if err != nil {
			return err
		}
		features[i] = feature
	}
	labelRecs := label.records()
	trainingData := make(trainingRows, len(labelRecs))
	for i, rec := range labelRecs {
		featureVals := make([]interface{}, len(features))
		for i, feature := range features {
			featureVals[i] = feature.getLastValueBefore(rec.Entity, rec.TS)
		}
		labelVal := rec.Value
		trainingData[i] = trainingRow{
			Features: featureVals,
			Label:    labelVal,
		}
	}
	store.trainingSets.Store(def.ID, trainingData)
	return nil
}

func (store *memoryOfflineStore) UpdateTrainingSet(def TrainingSetDef) error {
	return store.CreateTrainingSet(def)
}

func (store *memoryOfflineStore) GetTrainingSet(id ResourceID) (TrainingSetIterator, error) {
	if err := id.check(TrainingSet); err != nil {
		return nil, err
	}
	data, has := store.trainingSets.Load(id)
	if !has {
		return nil, fferr.NewDatasetNotFoundError(id.Name, id.Variant, nil)
	}
	return data.(trainingRows).Iterator(), nil
}

func (store *memoryOfflineStore) CreateTrainTestSplit(def TrainTestSplitDef) (func() error, error) {
	// TODO properly implement this
	dropFunc := func() error {
		return nil
	}
	return dropFunc, nil
}

func (store *memoryOfflineStore) GetTrainTestSplit(def TrainTestSplitDef) (TrainingSetIterator, TrainingSetIterator, error) {
	// TODO properly implement this
	trainingSetResourceId := ResourceID{
		Name:    def.TrainingSetName,
		Variant: def.TrainingSetVariant,
	}
	trainingSet, err := store.GetTrainingSet(trainingSetResourceId)
	if err != nil {
		return nil, nil, err
	}
	return trainingSet, trainingSet, nil

}

func (store *memoryOfflineStore) Close() error {
	return nil
}

func (store *memoryOfflineStore) CheckHealth() (bool, error) {
	return false, fferr.NewInternalError(fmt.Errorf("provider health check not implemented"))
}

type trainingRows []trainingRow

func (rows trainingRows) Iterator() TrainingSetIterator {
	return newMemoryTrainingSetIterator(rows)
}

type trainingRow struct {
	Features []interface{}
	Label    interface{}
}

type memoryTrainingRowsIterator struct {
	data trainingRows
	idx  int
}

func newMemoryTrainingSetIterator(data trainingRows) TrainingSetIterator {
	return &memoryTrainingRowsIterator{
		data: data,
		idx:  -1,
	}
}

func (it *memoryTrainingRowsIterator) Next() bool {
	lastIdx := len(it.data) - 1
	if it.idx == lastIdx {
		return false
	}
	it.idx++
	return true
}

func (it *memoryTrainingRowsIterator) Err() error {
	return nil
}

func (it *memoryTrainingRowsIterator) Close() error {
	return nil
}

func (it *memoryTrainingRowsIterator) Features() []interface{} {
	return it.data[it.idx].Features
}

func (it *memoryTrainingRowsIterator) Label() interface{} {
	return it.data[it.idx].Label
}

type memoryOfflineTable struct {
	entityMap syncmap.Map
}

func newMemoryOfflineTable() *memoryOfflineTable {
	return &memoryOfflineTable{
		entityMap: syncmap.Map{},
	}
}

func (table *memoryOfflineTable) records() []ResourceRecord {
	allRecs := make([]ResourceRecord, 0)
	table.entityMap.Range(func(key, value interface{}) bool {
		allRecs = append(allRecs, value.([]ResourceRecord)...)
		return true
	})
	return allRecs
}

func (table *memoryOfflineTable) getLastValueBefore(entity string, ts time.Time) interface{} {
	recs, has := table.entityMap.Load(entity)
	if !has {
		return nil
	}
	sortedRecs := ResourceRecords(recs.([]ResourceRecord))
	sort.Sort(sortedRecs)
	lastIdx := len(sortedRecs) - 1
	for i, rec := range sortedRecs {
		if rec.TS.After(ts) {
			// Entity was not yet set at timestamp, don't return a record.
			if i == 0 {
				return nil
			}
			// Use the record before this, since it would have been before TS.
			return sortedRecs[i-1].Value
		} else if i == lastIdx {
			// Every record happened before the TS, use the last record.
			return rec.Value
		}
	}
	// This line should never be able to be reached.
	panic("Unable to getLastValue before timestamp")
}

func (table *memoryOfflineTable) Write(rec ResourceRecord) error {
	rec = checkTimestamp(rec)
	if err := rec.check(); err != nil {
		return err
	}

	if records, has := table.entityMap.Load(rec.Entity); has {
		// Replace any record with the same timestamp/entity pair.
		recs := records.([]ResourceRecord)
		for i, existingRec := range recs {
			if existingRec.TS == rec.TS {
				recs[i] = rec
				return nil
			}
		}
		table.entityMap.Store(rec.Entity, append(recs, rec))
	} else {
		table.entityMap.Store(rec.Entity, []ResourceRecord{rec})
	}
	return nil
}

func (table *memoryOfflineTable) WriteBatch(recs []ResourceRecord) error {
	for _, rec := range recs {
		if err := table.Write(rec); err != nil {
			return err
		}
	}
	return nil
}

type memoryMaterialization struct {
	id   MaterializationID
	data []ResourceRecord
}

func (mat *memoryMaterialization) ID() MaterializationID {
	return mat.id
}

func (mat *memoryMaterialization) NumRows() (int64, error) {
	return int64(len(mat.data)), nil
}

func (mat *memoryMaterialization) IterateSegment(start, end int64) (FeatureIterator, error) {
	segment := mat.data[start:end]
	return newMemoryFeatureIterator(segment), nil
}

func (mat *memoryMaterialization) NumChunks() (int, error) {
	return genericNumChunks(mat)
}

func (mat *memoryMaterialization) IterateChunk(idx int) (FeatureIterator, error) {
	return genericIterateChunk(mat, idx)
}

type memoryFeatureIterator struct {
	data []ResourceRecord
	idx  int64
}

func newMemoryFeatureIterator(recs []ResourceRecord) FeatureIterator {
	return &memoryFeatureIterator{
		data: recs,
		idx:  -1,
	}
}

func (iter *memoryFeatureIterator) Next() bool {
	if isLastIdx := iter.idx == int64(len(iter.data)-1); isLastIdx {
		return false
	}
	iter.idx++
	return true
}

func (iter *memoryFeatureIterator) Value() ResourceRecord {
	return iter.data[iter.idx]
}

func (iter *memoryFeatureIterator) Err() error {
	return nil
}

func (iter *memoryFeatureIterator) Close() error {
	return nil
}

// checkTimestamp checks the timestamp of a record.
// If the record has the default initialization value of 0001-01-01 00:00:00 +0000 UTC, it is changed
// to the start of unix epoch time, since snowflake cannot handle values before 1582
func checkTimestamp(rec ResourceRecord) ResourceRecord {
	checkRecord := ResourceRecord{}
	if rec.TS == checkRecord.TS {
		rec.TS = time.UnixMilli(0).UTC()
	}
	return rec
}

type sanitization func(string) string

func replaceSourceName(query string, mapping []SourceMapping, sanitize sanitization) (string, error) {
	replacements := make([]string, len(mapping)*2) // It's times 2 because each replacement will be a pair; (original, replacedValue)

	for _, m := range mapping {
		replacements = append(replacements, m.Template)
		replacements = append(replacements, sanitize(m.Source))
	}

	replacer := strings.NewReplacer(replacements...)
	replacedQuery := replacer.Replace(query)

	if strings.Contains(replacedQuery, "{{") {
		err := fferr.NewInternalError(fmt.Errorf("template replacement error"))
		err.AddDetail("query", replacedQuery)
		return "", err
	}

	return replacedQuery, nil
}

func genericNumChunks(mat Materialization) (int, error) {
	_, numChunks, err := getNumRowsAndChunks(mat)
	return int(numChunks), err
}

func getNumRowsAndChunks(mat Materialization) (int64, int, error) {
	rows, err := mat.NumRows()
	if err != nil {
		return -1, -1, err
	}
	numChunks := rows / defaultRowsPerChunk
	if rows%defaultRowsPerChunk != 0 {
		numChunks++
	}
	return rows, int(numChunks), nil
}

func genericIterateChunk(mat Materialization, idx int) (FeatureIterator, error) {
	rows, chunks, err := getNumRowsAndChunks(mat)
	if err != nil {
		return nil, err
	}
	if idx >= chunks {
		return nil, fferr.NewInternalErrorf("Chunk out of range\nIdx: %d\nTotal: %d", idx, chunks)
	}
	start := int64(idx) * defaultRowsPerChunk
	end := (int64(idx) + 1) * defaultRowsPerChunk
	if rows > end {
		end = rows
	}
	return mat.IterateSegment(start, end)
}<|MERGE_RESOLUTION|>--- conflicted
+++ resolved
@@ -583,17 +583,10 @@
 			// Lists and timestamps
 			default:
 				reflectValue = reflect.ValueOf(v)
-<<<<<<< HEAD
-			}
-			if !reflectValue.Type().AssignableTo(parquetField.Type()) {
-				return nil, fferr.NewInternalErrorf("Writing Invalid Type to Parquet Record. Found %s expected %s", reflectValue.Type().String(), parquetField.Type().String())
-			}
-=======
 			}
 			if !reflectValue.Type().AssignableTo(parquetField.Type()) {
 				return nil, fferr.NewInternalErrorf("writing invalid type to parquet record.\nFound %s\nexpected %s\n", reflectValue.Type().String(), parquetField.Type().String())
 			}
->>>>>>> 0721de63
 			parquetField.Set(reflectValue)
 		}
 		parquetRecords[i] = parquetRecord.Interface()
