--- conflicted
+++ resolved
@@ -1,43 +1,31 @@
 # This Source Code Form is subject to the terms of the Mozilla Public
 # License, v. 2.0. If a copy of the MPL was not distributed with this
 # file, You can obtain one at https://mozilla.org/MPL/2.0/.
-
-import base64
 import inspect
-import json
-import math
 import os
+import queue
 import random
 import types
 import warnings
-<<<<<<< HEAD
-from typing import List, Union, Dict
-=======
 from collections.abc import Iterator
 from datetime import datetime
 
 import featureform.resources
 from typing import List, Union
->>>>>>> cd4255b3
 
 import dill
+import math
 import numpy as np
 import pandas as pd
+
 from featureform.proto import serving_pb2
 from featureform.proto import serving_pb2_grpc
-
+from .enums import FileFormat, ResourceType
 from .register import FeatureColumnResource
-<<<<<<< HEAD
-=======
 from .resources import Model
 from .tls import insecure_channel, secure_channel
 from .train_test_split import TrainingSetTestSplit
->>>>>>> cd4255b3
-
-from .enums import FileFormat, ResourceType
-
-from .resources import Model, SourceType, ComputationMode
-from .tls import insecure_channel, secure_channel
+
 from .version import check_up_to_date
 
 
@@ -104,7 +92,7 @@
         variant="",
         include_label_timestamp=False,
         model: Union[str, Model] = None,
-    ):
+    ) -> "Dataset":
         """Return an iterator that iterates through the specified training set.
 
         **Examples**:
@@ -123,13 +111,26 @@
         Returns:
             training_set (Dataset): A training set iterator
         """
-<<<<<<< HEAD
-=======
         if isinstance(name, featureform.resources.TrainingSetVariant):
             variant = name.variant
             name = name.name
->>>>>>> cd4255b3
         return self.impl.training_set(name, variant, include_label_timestamp, model)
+
+    def train_test_split(self, name, variant="", model: Union[str, Model] = None):
+        """Split the dataset into a training set and a test set.
+
+        Args:
+            name (str): The name of the training set
+            variation (str): The variation of the training set
+            model (Union[str, Model]): The model to use for the training set
+
+        Returns:
+            train_set (Dataset): The training set
+            test_set (Dataset): The test set
+            :param variant:
+        """
+        train, test = self.impl.training_set_test_split(name, variant, model)
+        return train, test
 
     def features(
         self, features, entities, model: Union[str, Model] = None, params: list = None
@@ -191,7 +192,8 @@
         self._channel = self._create_channel(host, insecure, cert_path)
         self._stub = serving_pb2_grpc.FeatureStub(self._channel)
 
-    def _create_channel(self, host, insecure, cert_path):
+    @staticmethod
+    def _create_channel(host, insecure, cert_path):
         if insecure:
             return insecure_channel(host)
         else:
@@ -200,12 +202,8 @@
     def training_set(
         self, name, variation, include_label_timestamp, model: Union[str, Model] = None
     ):
-<<<<<<< HEAD
-        return Dataset(self._stub).from_stub(name, variation, model)
-=======
         training_set_stream = TrainingSetStream(self._stub, name, variation, model)
         return Dataset(training_set_stream)
->>>>>>> cd4255b3
 
     def features(
         self, features, entities, model: Union[str, Model] = None, params: list = None
@@ -316,7 +314,7 @@
         self._channel.close()
 
 
-class Stream:
+class TrainingSetStream(Iterator):
     def __init__(self, stub, name, version, model: Union[str, Model] = None):
         req = serving_pb2.TrainingDataRequest()
         req.id.name = name
@@ -449,9 +447,129 @@
         self._stream = stream
         self._dataframe = dataframe
 
-    def from_stub(self, name, version, model: Union[str, Model] = None):
-        stream = Stream(self._stream, name, version, model)
-        return Dataset(stream)
+    def train_test_split(
+        self,
+        test_size: float = 0,
+        train_size: float = 0,
+        shuffle: bool = True,
+        random_state: Union[int, None] = None,
+        batch_size: int = 1,
+    ):
+        """
+        (This functionality is currently only available for Clickhouse).
+
+        Splits an existing training set into training and testing iterators. The split is processed on the underlying
+        provider and calculated and serving time.
+
+        **Examples**:
+
+        ``` py
+        import featureform as ff
+        client = ff.Client()
+        train, test = client
+            .training_set("fraud_training", "v1")
+            .train_test_split(
+                test_size=0.7,
+                train_size=0.3,
+                shuffle=True,
+                random_state=None,
+                batch_size=5
+            )
+
+        for features, label in train:
+            print(features)
+            print(label)
+            clf.partial_fit(features, label)
+
+        for features, label in test:
+            print(features)
+            print(label)
+            clf.score(features, label)
+
+
+        # TRAIN OUTPUT
+        # np.array([
+        #   [1, 1, 3],
+        #   [5, 1, 2],
+        #   [7, 6, 5],
+        #   [8, 3, 3],
+        #   [5, 2, 2],
+        # ])
+        # np.array([2, 4, 2, 3, 4])
+        # np.array([
+        #   [3, 1, 2],
+        #   [5, 4, 5],
+        # ])
+        # np.array([6, 7])
+
+        # TEST OUTPUT
+        # np.array([
+        #   [5, 1, 3],
+        #   [4, 3, 1],
+        #   [6, 6, 7],
+        # ])
+        # np.array([4, 6, 7])
+
+        ```
+
+        Args:
+            test_size (float): The ratio of test set size to train set size. Must be a value between 0 and 1. If excluded
+                it will be the complement to the train_size. One of test_size or train_size must be specified.
+            train_size (float): The ratio of train set size to train set size. Must be a value between 0 and 1. If excluded
+                it will be the complement to the test_size. One of test_size or train_size must be specified.
+            shuffle (bool): Whether to shuffle the dataset before splitting.
+            random_state (Union[int, None]): A random state to shuffle the dataset. If None, the dataset will be shuffled
+                randomly on every call. If >0, the value will be used a seed to create random shuffle that can be repeated
+                if subsequent calls use the same seed.
+            batch_size (int): The size of the batch to return from the iterator. Must be greater than 0.
+
+        Returns:
+            train (Iterator): An iterator for training values.
+            test (Iterator): An iterator for testing values.
+        """
+        if batch_size < 1:
+            raise ValueError("batch_size must be 1 or greater")
+
+        if random_state == 0:
+            raise ValueError("random_state must be greater than zero or None")
+
+        test_size, train_size = self.validate_test_size(test_size, train_size)
+
+        name = self._stream.name
+        variant = self._stream.version
+        stub = self._stream._stub
+        model = self._stream.model if hasattr(self._stream, "model") else None
+        if random_state is None:
+            random_state = 0
+
+        train, test = TrainingSetTestSplit(
+            stub=stub,
+            name=name,
+            version=variant,
+            model=model,
+            test_size=test_size,
+            train_size=train_size,
+            shuffle=shuffle,
+            random_state=random_state,
+            batch_size=batch_size,
+        ).split()
+
+        return train, test
+
+    @staticmethod
+    def validate_test_size(test_size, train_size):
+        if test_size > 1 or test_size < 0:
+            raise ValueError("test_size must be between 0 and 1")
+        if train_size > 1 or train_size < 0:
+            raise ValueError("train_size must be between 0 and 1")
+        if test_size != 0 and train_size != 0:
+            if test_size + train_size != 1:
+                raise ValueError("test_size + train_size must equal 1")
+        if test_size == 0 and train_size != 0:
+            test_size = 1 - train_size
+        if test_size != 0 and train_size == 0:
+            train_size = 1 - test_size
+        return test_size, train_size
 
     def dataframe(self, spark_session=None):
         """Returns the training set as a Pandas DataFrame or Spark DataFrame.
@@ -656,21 +774,19 @@
 
 class Row:
     def __init__(self, proto_row):
-<<<<<<< HEAD
-=======
         self._types = [proto_type_to_np_type(feature) for feature in proto_row.features]
->>>>>>> cd4255b3
         self._features = np.array(
-            [parse_proto_value(feature) for feature in proto_row.features]
+            [parse_proto_value(feature) for feature in proto_row.features],
+            dtype=get_numpy_array_type(self._types),
         )
         self._label = parse_proto_value(proto_row.label)
         self._row = np.append(self._features, self._label)
 
     def features(self):
-        return [self._row[:-1]]
+        return np.array([self._row[:-1]])
 
     def label(self):
-        return [self._label]
+        return np.array([self._label])
 
     def to_numpy(self):
         return self._row
@@ -741,8 +857,6 @@
     return getattr(value, value.WhichOneof("value"))
 
 
-<<<<<<< HEAD
-=======
 def proto_type_to_np_type(value):
     type_mapping = {
         "str_value": str,
@@ -763,7 +877,6 @@
         return "O"
 
 
->>>>>>> cd4255b3
 class FeatureSetIterator:
     def __init__(self, stub, features):
         req = serving_pb2.BatchFeatureServeRequest()
@@ -809,8 +922,4 @@
         return row_dict
 
     def __repr__(self):
-        return "Features: {} , Entity: {}".format(self.features(), self.entity())
-
-
-# Create a featureset row class
-# modify restart+        return "Features: {} , Entity: {}".format(self.features(), self.entity())