#Deriving the latest base image
<<<<<<< HEAD
FROM python:3.9.15
=======

FROM python:3.8
>>>>>>> a0fd4fb5

WORKDIR /usr/app/src

COPY provider/scripts/k8s/offline_store_pandas_runner.py ./
COPY provider/scripts/k8s/requirements.txt ./

RUN pip install -r ./requirements.txt

CMD [ "python", "./offline_store_pandas_runner.py"]<|MERGE_RESOLUTION|>--- conflicted
+++ resolved
@@ -1,10 +1,6 @@
 #Deriving the latest base image
-<<<<<<< HEAD
-FROM python:3.9.15
-=======
 
 FROM python:3.8
->>>>>>> a0fd4fb5
 
 WORKDIR /usr/app/src
 
