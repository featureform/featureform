--- conflicted
+++ resolved
@@ -198,15 +198,11 @@
     "--dry-run", is_flag=True, help="Checks the definitions without applying them"
 )
 @click.option("--no-wait", is_flag=True, help="Applies the resources asynchronously")
-<<<<<<< HEAD
 @click.option("--debug", is_flag=True, help="Verbose error messages")
-def apply(host, cert, insecure, local, files, dry_run, no_wait, debug):
-=======
 @click.option(
     "--verbose", is_flag=True, help="Prints all errors at the end of an apply"
 )
-def apply(host, cert, insecure, local, files, dry_run, no_wait, verbose):
->>>>>>> 55eb8eea
+def apply(host, cert, insecure, local, files, dry_run, no_wait, debug, verbose):
     for file in files:
         if os.path.isfile(file):
             read_file(file)
