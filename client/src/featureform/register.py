# This Source Code Form is subject to the terms of the Mozilla Public
# License, v. 2.0. If a copy of the MPL was not distributed with this
# file, You can obtain one at https://mozilla.org/MPL/2.0/.
from os.path import exists
from datetime import timedelta
from typeguard import typechecked
from typing import Dict, Tuple, Callable, List, Union
import warnings
import inspect

import dill
import pandas as pd

from .get import *
from .list import *
from .get_local import *
from .list_local import *
from .sqlite_metadata import SQLiteMetadata
from .tls import insecure_channel, secure_channel
from .resources import (
    ColumnTypes,
    Model,
    ResourceState,
    Provider,
    RedisConfig,
    FirestoreConfig,
    CassandraConfig,
    DynamodbConfig,
    MongoDBConfig,
    PostgresConfig,
    SnowflakeConfig,
    LocalConfig,
    RedshiftConfig,
    BigQueryConfig,
    SparkConfig,
    AzureFileStoreConfig,
    OnlineBlobConfig,
    K8sConfig,
    S3StoreConfig,
    GCSFileStoreConfig,
    User,
    Location,
    Source,
    PrimaryData,
    SQLTable,
    SQLTransformation,
    DFTransformation,
    Entity,
    Feature,
    Label,
    ResourceColumnMapping,
    TrainingSet,
    ProviderReference,
    EntityReference,
    SourceReference,
    ExecutorCredentials,
    ResourceRedefinedError,
    ResourceStatus,
    Transformation,
    K8sArgs,
    AWSCredentials,
    GCPCredentials,
    HDFSConfig,
    K8sResourceSpecs,
    FilePrefix,
    OnDemandFeature,
)

from .proto import metadata_pb2_grpc as ff_grpc
from .search_local import search_local
from .search import search
from .enums import FileFormat

NameVariant = Tuple[str, str]

s3_config = S3StoreConfig("", "", AWSCredentials("id", "secret"))
NON_INFERENCE_STORES = [s3_config.type()]


class EntityRegistrar:
    def __init__(self, registrar, entity):
        self.__registrar = registrar
        self.__entity = entity

    def name(self) -> str:
        return self.__entity.name


class UserRegistrar:
    def __init__(self, registrar, user):
        self.__registrar = registrar
        self.__user = user

    def name(self) -> str:
        return self.__user.name

    def make_default_owner(self):
        self.__registrar.set_default_owner(self.name())


class OfflineProvider:
    def __init__(self, registrar, provider):
        self.__registrar = registrar
        self.__provider = provider

    def name(self) -> str:
        return self.__provider.name


class OfflineSQLProvider(OfflineProvider):
    def __init__(self, registrar, provider):
        super().__init__(registrar, provider)
        self.__registrar = registrar
        self.__provider = provider

    def register_table(
        self,
        name: str,
        table: str,
        variant: str = "default",
        owner: Union[str, UserRegistrar] = "",
        description: str = "",
        tags: List[str] = [],
        properties: dict = {},
    ):
        """Register a SQL table as a primary data source.

        Args:
            name (str): Name of table to be registered
            variant (str): Name of variant to be registered
            table (str): Name of SQL table
            owner (Union[str, UserRegistrar]): Owner
            description (str): Description of table to be registered

        Returns:
            source (ColumnSourceRegistrar): source
        """
        return self.__registrar.register_primary_data(
            name=name,
            variant=variant,
            location=SQLTable(table),
            owner=owner,
            provider=self.name(),
            description=description,
            tags=tags,
            properties=properties,
        )

    def sql_transformation(
        self,
        owner: Union[str, UserRegistrar] = "",
        variant: str = "default",
        name: str = "",
        schedule: str = "",
        description: str = "",
        tags: List[str] = [],
        properties: dict = {},
    ):
        return self.__registrar.sql_transformation(
            name=name,
            variant=variant,
            owner=owner,
            schedule=schedule,
            provider=self.name(),
            description=description,
            tags=tags,
            properties=properties,
        )


class OfflineSparkProvider(OfflineProvider):
    def __init__(self, registrar, provider):
        super().__init__(registrar, provider)
        self.__registrar = registrar
        self.__provider = provider

    def register_file(
        self,
        name: str,
        file_path: str,
        variant: str = "default",
        owner: Union[str, UserRegistrar] = "",
        description: str = "",
        tags: List[str] = [],
        properties: dict = {},
    ):
        """Register a Spark data source as a primary data source.

        Args:
            name (str): Name of table to be registered
            variant (str): Name of variant to be registered
            file_path (str): The path to file
            owner (Union[str, UserRegistrar]): Owner
            description (str): Description of table to be registered

        Returns:
            source (ColumnSourceRegistrar): source
        """
        return self.__registrar.register_primary_data(
            name=name,
            variant=variant,
            location=SQLTable(file_path),
            owner=owner,
            provider=self.name(),
            description=description,
            tags=tags,
            properties=properties,
        )

    def register_parquet_file(
        self,
        name: str,
        file_path: str,
        variant: str = "default",
        owner: Union[str, UserRegistrar] = "",
        description: str = "",
    ):
        if self.__provider.config.executor_type != "EMR" and file_path.startswith(
            FilePrefix.S3.value
        ):
            file_path = file_path.replace(FilePrefix.S3.value, FilePrefix.S3A.value)

        return self.register_file(name, file_path, variant, owner, description)

    def sql_transformation(
        self,
        variant: str = "default",
        owner: Union[str, UserRegistrar] = "",
        name: str = "",
        schedule: str = "",
        description: str = "",
        tags: List[str] = [],
        properties: dict = {},
    ):
        """
        Register a SQL transformation source. The spark.sql_transformation decorator takes the returned string in the
        following function and executes it as a SQL Query.

        The name of the function is the name of the resulting source.

        Sources for the transformation can be specified by adding the Name and Variant in brackets '{{ name.variant }}'.
        The correct source is substituted when the query is run.

        **Examples**:
        ``` py
        @spark.sql_transformation(variant="quickstart")
        def average_user_transaction():
            return "SELECT CustomerID as user_id, avg(TransactionAmount) as avg_transaction_amt from" \
            " {{transactions.v1}} GROUP BY user_id"
        ```

        Args:
            name (str): Name of source
            variant (str): Name of variant
            owner (Union[str, UserRegistrar]): Owner
            description (str): Description of primary data to be registered


        Returns:
            source (ColumnSourceRegistrar): Source
        """
        return self.__registrar.sql_transformation(
            name=name,
            variant=variant,
            owner=owner,
            schedule=schedule,
            provider=self.name(),
            description=description,
            tags=tags,
            properties=properties,
        )

    def df_transformation(
        self,
        variant: str = "default",
        owner: Union[str, UserRegistrar] = "",
        name: str = "",
        description: str = "",
        inputs: list = [],
        tags: List[str] = [],
        properties: dict = {},
    ):
        """
        Register a Dataframe transformation source. The spark.df_transformation decorator takes the contents
        of the following function and executes the code it contains at serving time.

        The name of the function is used as the name of the source when being registered.

        The specified inputs are loaded into dataframes that can be accessed using the function parameters.

        **Examples**:
        ``` py
        @spark.df_transformation(inputs=[("source", "one")])        # Sources are added as inputs
        def average_user_transaction(df):                           # Sources can be manipulated by adding them as params
            return df
        ```

        Args:
            name (str): Name of source
            variant (str): Name of variant
            owner (Union[str, UserRegistrar]): Owner
            description (str): Description of primary data to be registered
            inputs (list[Tuple(str, str)]): A list of Source NameVariant Tuples to input into the transformation

        Returns:
            source (ColumnSourceRegistrar): Source
        """
        return self.__registrar.df_transformation(
            name=name,
            variant=variant,
            owner=owner,
            provider=self.name(),
            description=description,
            inputs=inputs,
            tags=tags,
            properties=properties,
        )


class OfflineK8sProvider(OfflineProvider):
    def __init__(self, registrar, provider):
        super().__init__(registrar, provider)
        self.__registrar = registrar
        self.__provider = provider

    def register_file(
        self,
        name: str,
        path: str,
        variant: str = "default",
        owner: Union[str, UserRegistrar] = "",
        description: str = "",
        tags: List[str] = [],
        properties: dict = {},
    ):
        """Register a blob data source path as a primary data source.

        Args:
            name (str): Name of table to be registered
            variant (str): Name of variant to be registered
            path (str): The path to blob store file
            owner (Union[str, UserRegistrar]): Owner
            description (str): Description of table to be registered

        Returns:
            source (ColumnSourceRegistrar): source
        """
        return self.__registrar.register_primary_data(
            name=name,
            variant=variant,
            location=SQLTable(path),
            owner=owner,
            provider=self.name(),
            description=description,
            tags=tags,
            properties=properties,
        )

    def sql_transformation(
        self,
        variant: str = "default",
        owner: Union[str, UserRegistrar] = "",
        name: str = "",
        schedule: str = "",
        description: str = "",
        docker_image: str = "",
        resource_specs: Union[K8sResourceSpecs, None] = None,
        tags: List[str] = [],
        properties: dict = {},
    ):
        """
        Register a SQL transformation source. The k8s.sql_transformation decorator takes the returned string in the
        following function and executes it as a SQL Query.

        The name of the function is the name of the resulting source.

        Sources for the transformation can be specified by adding the Name and Variant in brackets '{{ name.variant }}'.
        The correct source is substituted when the query is run.

        **Examples**:
        ``` py
        @k8s.sql_transformation(variant="quickstart")
        def average_user_transaction():
            return "SELECT CustomerID as user_id, avg(TransactionAmount) as avg_transaction_amt from" \
            " {{transactions.v1}} GROUP BY user_id"
        ```

        Args:
            name (str): Name of source
            variant (str): Name of variant
            owner (Union[str, UserRegistrar]): Owner
            description (str): Description of primary data to be registered
            docker_image (str): A custom Docker image to run the transformation
            resource_specs (K8sResourceSpecs): Custom resource requests and limits


        Returns:
            source (ColumnSourceRegistrar): Source
        """
        return self.__registrar.sql_transformation(
            name=name,
            variant=variant,
            owner=owner,
            schedule=schedule,
            provider=self.name(),
            description=description,
            args=K8sArgs(docker_image=docker_image, specs=resource_specs),
            tags=tags,
            properties=properties,
        )

    def df_transformation(
        self,
        variant: str = "default",
        owner: Union[str, UserRegistrar] = "",
        name: str = "",
        description: str = "",
        inputs: list = [],
        docker_image: str = "",
        resource_specs: Union[K8sResourceSpecs, None] = None,
        tags: List[str] = [],
        properties: dict = {},
    ):
        """
        Register a Dataframe transformation source. The k8s_azure.df_transformation decorator takes the contents
        of the following function and executes the code it contains at serving time.

        The name of the function is used as the name of the source when being registered.

        The specified inputs are loaded into dataframes that can be accessed using the function parameters.

        **Examples**:
        ``` py
        @k8s_azure.df_transformation(inputs=[("source", "one")])        # Sources are added as inputs
        def average_user_transaction(df):                           # Sources can be manipulated by adding them as params
            return df
        ```

        Args:
            name (str): Name of source
            variant (str): Name of variant
            owner (Union[str, UserRegistrar]): Owner
            description (str): Description of primary data to be registered
            inputs (list[Tuple(str, str)]): A list of Source NameVariant Tuples to input into the transformation
            docker_image (str): A custom Docker image to run the transformation
            resource_specs (K8sResourceSpecs): Custom resource requests and limits

        Returns:
            source (ColumnSourceRegistrar): Source
        """
        return self.__registrar.df_transformation(
            name=name,
            variant=variant,
            owner=owner,
            provider=self.name(),
            description=description,
            inputs=inputs,
            args=K8sArgs(docker_image=docker_image, specs=resource_specs),
            tags=tags,
            properties=properties,
        )


class OnlineProvider:
    def __init__(self, registrar, provider):
        self.__registrar = registrar
        self.__provider = provider

    def name(self) -> str:
        return self.__provider.name


class FileStoreProvider:
    def __init__(self, registrar, provider, config, store_type):
        self.__registrar = registrar
        self.__provider = provider
        self.__config = config.config()
        self.__store_type = store_type

    def name(self) -> str:
        return self.__provider.name

    def store_type(self) -> str:
        return self.__store_type

    def config(self):
        return self.__config


class LocalProvider:
    """
    The LocalProvider exposes the registration functions for LocalMode

    **Using the LocalProvider:**
    ``` py
    from featureform import local

    transactions = local.register_file(
        name="transactions",
        variant="quickstart",
        description="A dataset of fraudulent transactions",
        path="transactions.csv"
    )
    ```
    """

    def __init__(self, registrar, provider):
        self.__registrar = registrar
        self.__provider = provider

    def name(self) -> str:
        return self.__provider.name

    def register_file(
        self,
        name,
        path,
        description="",
        variant="default",
        owner="",
        tags: List[str] = [],
        properties: dict = {},
    ):
        """Register a local file.

        **Examples**:
        ```
        transactions = local.register_file(
            name="transactions",
            variant="quickstart",
            description="A dataset of fraudulent transactions",
            path="transactions.csv"
        )
        ```
        Args:
            name (str): Name for how to reference the file later
            description (str): Description of the file
            path (str): Path to the file (supported formats: csv, parquet)
            variant (str): File variant
            owner (str): Owner of the file

        Returns:
            source (LocalSource): source
        """
        if not FileFormat.is_supported(path):
            print(f"File format not supported: {path}")
            raise Exception(
                "File format not supported. Supported formats: {}".format(
                    FileFormat.supported_formats()
                )
            )
        if owner == "":
            owner = self.__registrar.must_get_default_owner()
        # Store the file as a source
        self.__registrar.register_primary_data(
            name=name,
            variant=variant,
            location=SQLTable(path),
            provider=self.__provider.name,
            owner=owner,
            description=description,
            tags=tags,
            properties=properties,
        )
        return LocalSource(
            self.__registrar, name, owner, variant, self.name(), path, description
        )

    def insert_provider(self):
        sqldb = SQLiteMetadata()
        # Store a new provider row
        sqldb.insert(
            "providers",
            self.__provider.name,
            "Provider",
            self.__provider.description,
            self.__provider.config.type(),
            self.__provider.config.software(),
            self.__provider.team,
            "sources",
            "status",
            str(self.__provider.config.serialize(), "utf-8"),
        )
        sqldb.close()

    def df_transformation(
        self,
        variant: str = "default",
        owner: Union[str, UserRegistrar] = "",
        name: str = "",
        description: str = "",
        inputs: list = [],
        tags: List[str] = [],
        properties: dict = {},
    ):
        """
        Register a Dataframe transformation source. The local.df_transformation decorator takes the contents
        of the following function and executes the code it contains at serving time.

        The name of the function is used as the name of the source when being registered.

        The specified inputs are loaded into dataframes that can be accessed using the function parameters.

        **Examples**:
        ``` py
        @local.df_transformation(inputs=[("source", "one"), ("source", "two")]) # Sources are added as inputs
        def average_user_transaction(df_one, df_two):                           # Sources can be manipulated by adding them as params
            return source_one.groupby("CustomerID")["TransactionAmount"].mean()
        ```

        Args:
            name (str): Name of source
            variant (str): Name of variant
            owner (Union[str, UserRegistrar]): Owner
            description (str): Description of primary data to be registered
            inputs (list[Tuple(str, str)]): A list of Source NameVariant Tuples to input into the transformation

        Returns:
            source (ColumnSourceRegistrar): Source
        """
        return self.__registrar.df_transformation(
            name=name,
            variant=variant,
            owner=owner,
            provider=self.name(),
            description=description,
            inputs=inputs,
            tags=tags,
            properties=properties,
        )

    def sql_transformation(
        self,
        variant: str = "default",
        owner: Union[str, UserRegistrar] = "",
        name: str = "",
        description: str = "",
        tags: List[str] = [],
        properties: dict = {},
    ):
        """
        Register a SQL transformation source. The local.sql_transformation decorator takes the returned string in the
        following function and executes it as a SQL Query.

        The name of the function is the name of the resulting source.

        Sources for the transformation can be specified by adding the Name and Variant in brackets '{{ name.variant }}'.
        The correct source is substituted when the query is run.

        **Examples**:
        ``` py
        @local.sql_transformation(variant="quickstart")
        def average_user_transaction():
            return "SELECT CustomerID as user_id, avg(TransactionAmount) as avg_transaction_amt from" \
            " {{transactions.v1}} GROUP BY user_id"
        ```

        Args:
            name (str): Name of source
            variant (str): Name of variant
            owner (Union[str, UserRegistrar]): Owner
            description (str): Description of primary data to be registered


        Returns:
            source (ColumnSourceRegistrar): Source
        """
        return self.__registrar.sql_transformation(
            name=name,
            variant=variant,
            owner=owner,
            provider=self.name(),
            description=description,
            tags=tags,
            properties=properties,
        )


class SourceRegistrar:
    def __init__(self, registrar, source):
        self.__registrar = registrar
        self.__source = source

    def id(self) -> NameVariant:
        return self.__source.name, self.__source.variant

    def name_variant(self) -> NameVariant:
        return self.id()

    def registrar(self):
        return self.__registrar


class ColumnMapping(dict):
    name: str
    variant: str
    column: str
    resource_type: str
    tags: List[str]
    properties: dict


class LocalSource:
    """
    LocalSource creates a reference to a source that can be accessed locally.
    """

    def __init__(
        self,
        registrar,
        name: str,
        owner: str,
        variant: str,
        provider: str,
        path: str,
        description: str = "",
    ):
        self.registrar = registrar
        self.name = name
        self.variant = variant
        self.owner = owner
        self.provider = provider
        self.path = path
        self.description = description

    def __call__(self, fn: Callable[[], str]):
        if self.description == "":
            self.description = fn.__doc__
        if self.name == "":
            self.name = fn.__name__
        self.__set_query(fn())
        fn.register_resources = self.register_resources
        return fn

    def __getitem__(self, columns: List[str]):
        col_len = len(columns)
        if col_len < 2:
            raise Exception(
                f"Expected 2 columns, but found {col_len}. Missing entity and/or source columns"
            )
        elif col_len > 3:
            raise Exception(
                f"Found unrecognized columns {', '.join(columns[3:])}. Expected 2 required columns and an optional 3rd timestamp column"
            )
        return (self.registrar, self.name_variant(), columns)

    def name_variant(self):
        return (self.name, self.variant)

    def pandas(self):
        """
        Returns the local source as a pandas datafame.

        Returns:
        dataframe (pandas.Dataframe): A pandas Dataframe
        """
        return pd.read_csv(self.path)

    def register_resources(
        self,
        entity: Union[str, EntityRegistrar],
        entity_column: str,
        owner: Union[str, UserRegistrar] = "",
        inference_store: Union[str, OnlineProvider, FileStoreProvider] = "",
        features: List[ColumnMapping] = None,
        labels: List[ColumnMapping] = None,
        timestamp_column: str = "",
    ):
        """
        Registers a features and/or labels that can be used in training sets or served.

        **Examples**:
        ``` py
        average_user_transaction.register_resources(
            entity=user,
            entity_column="CustomerID",
            inference_store=local,
            features=[
                {"name": <feature name>, "variant": <feature variant>, "column": <value column>, "type": "float32"}, # Column Mapping
            ],
        )
        ```

        Args:
            entity (Union[str, EntityRegistrar]): The name to reference the entity by when serving features
            entity_column (str): The name of the column in the source to be used as the entity
            owner (Union[str, UserRegistrar]): The owner of the resource(s)
            inference_store (Union[str, OnlineProvider, FileStoreProvider]): Where to store the materialized feature for serving. (Use the local provider in Localmode)
            features (List[ColumnMapping]): A list of column mappings to define the features
            labels (List[ColumnMapping]): A list of column mappings to define the labels
            timestamp_column: (str): The name of an optional timestamp column in the dataset. Will be used to match the features and labels with point-in-time correctness

        Returns:
            registrar (ResourceRegister): Registrar
        """
        return self.registrar.register_column_resources(
            source=(self.name, self.variant),
            entity=entity,
            entity_column=entity_column,
            owner=owner,
            inference_store=inference_store,
            features=features,
            labels=labels,
            timestamp_column=timestamp_column,
            description=self.description,
        )


class SubscriptableTransformation:
    """
    SubscriptableTransformation creates a wrapped decorator that's callable and subscriptable,
    which allows for the following syntax:

    ``` py
    @local.transformation(variant="quickstart")
    def average_user_transaction():
        return "SELECT CustomerID as user_id, avg(TransactionAmount) as avg_transaction_amt from" \
        " {{transactions.v1}} GROUP BY user_id"

    feature = ff.Feature(average_user_transaction[["user_id", "avg_transaction_amt"]])
    ```

    Given the function type does not implement __getitem__ we need to wrap it in a class that 
    enables this behavior while still maintaining the original function signature and behavior.
    """

    def __init__(
        self,
        fn,
        registrar,
        provider,
        decorator_register_resources_method,
        decorator_name_variant_method,
    ):
        self.fn = fn
        self.registrar = registrar
        self.provider = provider
        # Previously, the descriptor protocol was used to apply methods from the decorator classes
        # to instances of SubscriptableTransformation such that a user could call `fn.name_variant()`
        # and receive a tuple of (name, variant) where name was the name of the wrapped function and
        # variant was either the value passed to the decorator or the default value. This was achieved
        # via the following syntax: `self.name_variant = decorator_name_variant_method.__get__(self)`
        # For as-of-yet unknown reasons, this behavior was not working as expected in Python 3.11.2, so
        # so the code has been reverted to the original syntax, which simply passes a reference to the
        # the decorator methods to the SubscriptableTransformation class.
        self.register_resources = decorator_register_resources_method
        self.name_variant = decorator_name_variant_method

    def __getitem__(self, columns: List[str]):
        col_len = len(columns)
        if col_len < 2:
            raise Exception(
                f"Expected 2 columns, but found {col_len}. Missing entity and/or source columns"
            )
        elif col_len > 3:
            raise Exception(
                f"Found unrecognized columns {', '.join(columns[3:])}. Expected 2 required columns and an optional 3rd timestamp column"
            )
        return (self.registrar, self.name_variant(), columns)

    def __call__(self, *args, **kwds):
        return self.fn(*args, **kwds)


class SQLTransformationDecorator:
    def __init__(
        self,
        registrar,
        owner: str,
        provider: str,
        tags: List[str],
        properties: dict,
        variant: str = "default",
        name: str = "",
        schedule: str = "",
        description: str = "",
        args: K8sArgs = None,
    ):
        self.registrar = registrar
        self.name = name
        self.variant = variant
        self.owner = owner
        self.schedule = schedule
        self.provider = provider
        self.description = description
        self.args = args
        self.tags = tags
        self.properties = properties

    def __call__(self, fn: Callable[[], str]):
        if self.description == "" and fn.__doc__ is not None:
            self.description = fn.__doc__
        if self.name == "":
            self.name = fn.__name__
        self.__set_query(fn())
        return SubscriptableTransformation(
            fn,
            self.registrar,
            self.provider,
            self.register_resources,
            self.name_variant,
        )

    @typechecked
    def __set_query(self, query: str):
        if query == "":
            raise ValueError("Query cannot be an empty string")
        self.query = query

    def to_source(self) -> Source:
        return Source(
            name=self.name,
            variant=self.variant,
            definition=SQLTransformation(self.query, self.args),
            owner=self.owner,
            schedule=self.schedule,
            provider=self.provider,
            description=self.description,
            tags=self.tags,
            properties=self.properties,
        )

    def name_variant(self):
        return (self.name, self.variant)

    def register_resources(
        self,
        entity: Union[str, EntityRegistrar],
        entity_column: str,
        owner: Union[str, UserRegistrar] = "",
        inference_store: Union[str, OnlineProvider, FileStoreProvider] = "",
        features: List[ColumnMapping] = None,
        labels: List[ColumnMapping] = None,
        timestamp_column: str = "",
        description: str = "",
        schedule: str = "",
    ):
        return self.registrar.register_column_resources(
            source=(self.name, self.variant),
            entity=entity,
            entity_column=entity_column,
            owner=owner,
            inference_store=inference_store,
            features=features,
            labels=labels,
            timestamp_column=timestamp_column,
            description=description,
            schedule=schedule,
        )


class DFTransformationDecorator:
    def __init__(
        self,
        registrar,
        owner: str,
        provider: str,
        tags: List[str],
        properties: dict,
        variant: str = "default",
        name: str = "",
        description: str = "",
        inputs: list = [],
        args: K8sArgs = None,
    ):
        self.registrar = registrar
        self.name = name
        self.variant = variant
        self.owner = owner
        self.provider = provider
        self.description = description
        self.inputs = inputs
        self.args = args
        self.tags = tags
        self.properties = properties

    def __call__(self, fn):
        if self.description == "" and fn.__doc__ is not None:
            self.description = fn.__doc__
        if self.name == "":
            self.name = fn.__name__

        for nv in self.inputs:
            if self.name is nv[0] and self.variant is nv[1]:
                raise ValueError(
                    f"Transformation cannot be input for itself: {self.name} {self.variant}"
                )
        self.query = dill.dumps(fn.__code__)
        return SubscriptableTransformation(
            fn,
            self.registrar,
            self.provider,
            self.register_resources,
            self.name_variant,
        )

    def to_source(self) -> Source:
        return Source(
            name=self.name,
            variant=self.variant,
            definition=DFTransformation(self.query, self.inputs, self.args),
            owner=self.owner,
            provider=self.provider,
            description=self.description,
            tags=self.tags,
            properties=self.properties,
        )

    def name_variant(self):
        return (self.name, self.variant)

    def register_resources(
        self,
        entity: Union[str, EntityRegistrar],
        entity_column: str,
        owner: Union[str, UserRegistrar] = "",
        inference_store: Union[str, OnlineProvider, FileStoreProvider] = "",
        features: List[ColumnMapping] = None,
        labels: List[ColumnMapping] = None,
        timestamp_column: str = "",
        description: str = "",
    ):
        return self.registrar.register_column_resources(
            source=(self.name, self.variant),
            entity=entity,
            entity_column=entity_column,
            owner=owner,
            inference_store=inference_store,
            features=features,
            labels=labels,
            timestamp_column=timestamp_column,
            description=description,
        )


class ColumnSourceRegistrar(SourceRegistrar):
    def __getitem__(self, columns: List[str]):
        col_len = len(columns)
        if col_len < 2:
            raise Exception(
                f"Expected 2 columns, but found {col_len}. Missing entity and/or source columns"
            )
        elif col_len > 3:
            raise Exception(
                f"Found unrecognized columns {', '.join(columns[3:])}. Expected 2 required columns and an optional 3rd timestamp column"
            )
        return (self.registrar(), self.id(), columns)

    def register_resources(
        self,
        entity: Union[str, EntityRegistrar],
        entity_column: str,
        owner: Union[str, UserRegistrar] = "",
        inference_store: Union[str, OnlineProvider, FileStoreProvider] = "",
        features: List[ColumnMapping] = None,
        labels: List[ColumnMapping] = None,
        timestamp_column: str = "",
        description: str = "",
        schedule: str = "",
    ):
        """
        Registers a features and/or labels that can be used in training sets or served.

        **Examples**:
        ``` py
        average_user_transaction.register_resources(
            entity=user,
            entity_column="CustomerID",
            inference_store=local,
            features=[
                {"name": "avg_transactions", "variant": "quickstart", "column": "TransactionAmount", "type": "float32"},
            ],
        )
        ```

        Args:
            entity (Union[str, EntityRegistrar]): The name to reference the entity by when serving features
            entity_column (str): The name of the column in the source to be used as the entity
            owner (Union[str, UserRegistrar]): The owner of the resource(s)
            inference_store (Union[str, OnlineProvider, FileStoreProvider]): Where to store the materialized feature for serving. (Use the local provider in Localmode)
            features (List[ColumnMapping]): A list of column mappings to define the features
            labels (List[ColumnMapping]): A list of column mappings to define the labels
            timestamp_column: (str): The name of an optional timestamp column in the dataset. Will be used to match the features and labels with point-in-time correctness

        Returns:
            registrar (ResourceRegister): Registrar
        """
        return self.registrar().register_column_resources(
            source=self,
            entity=entity,
            entity_column=entity_column,
            owner=owner,
            inference_store=inference_store,
            features=features,
            labels=labels,
            timestamp_column=timestamp_column,
            description=description,
            schedule=schedule,
        )


class ResourceRegistrar:
    def __init__(self, registrar, features, labels):
        self.__registrar = registrar
        self.__features = features
        self.__labels = labels

    def create_training_set(
        self,
        name: str,
        variant: str = "default",
        label: NameVariant = None,
        schedule: str = "",
        features: List[NameVariant] = None,
        resources: List = None,
        owner: Union[str, UserRegistrar] = "",
        description: str = "",
    ):
        if len(self.__labels) == 0:
            raise ValueError("A label must be included in a training set")
        if len(self.__features) == 0:
            raise ValueError("A feature must be included in a training set")
        if len(self.__labels) > 1 and label == None:
            raise ValueError("Only one label may be specified in a TrainingSet.")
        if features is not None:
            featureSet = set(
                [(feature["name"], feature["variant"]) for feature in self.__features]
            )
            for feature in features:
                if feature not in featureSet:
                    raise ValueError(f"Feature {feature} not found.")
        else:
            features = [
                (feature["name"], feature["variant"]) for feature in self.__features
            ]
        if label is None:
            label = (self.__labels[0]["name"], self.__labels[0]["variant"])
        else:
            labelSet = set(
                [(label["name"], label["variant"]) for label in self.__labels]
            )
            if label not in labelSet:
                raise ValueError(f"Label {label} not found.")
        return self.__registrar.register_training_set(
            name=name,
            variant=variant,
            label=label,
            features=features,
            resources=resources,
            owner=owner,
            schedule=schedule,
            description=description,
        )

    def features(self):
        return self.__features

    def label(self):
        if isinstance(self.__labels, list):
            if len(self.__labels) > 1:
                raise ValueError(
                    "A resource used has multiple labels. A training set can only have one label"
                )
            elif len(self.__labels) == 1:
                self.__labels = (self.__labels[0]["name"], self.__labels[0]["variant"])
            else:
                self.__labels = ()
        return self.__labels


class ModelRegistrar:
    def __init__(self, registrar, model):
        self.__registrar = registrar
        self.__model = model

    def name(self) -> str:
        return self.__model.name


class Registrar:
    """These functions are used to register new resources and retrieving existing resources. Retrieved resources can be used to register additional resources. If information on these resources is needed (e.g. retrieve the names of all variants of a feature), use the [Resource Client](resource_client.md) instead.

    ``` py title="definitions.py"
    import featureform as ff

    # e.g. registering a new provider
    redis = ff.register_redis(
        name="redis-quickstart",
        host="quickstart-redis",  # The internal dns name for redis
        port=6379,
        description="A Redis deployment we created for the Featureform quickstart"
    )
    ```
    """

    def __init__(self):
        self.__state = ResourceState()
        self.__resources = []
        self.__default_owner = ""

    def add_resource(self, resource):
        self.__resources.append(resource)

    def get_resources(self):
        return self.__resources

    def register_user(
        self, name: str, tags: List[str] = [], properties: dict = {}
    ) -> UserRegistrar:
        """Register a user.

        Args:
            name (str): User to be registered.

        Returns:
            UserRegistrar: User
        """
        user = User(name, tags, properties)
        self.__resources.append(user)
        return UserRegistrar(self, user)

    def set_default_owner(self, user: str):
        """Set default owner.

        Args:
            user (str): User to be set as default owner of resources.
        """
        self.__default_owner = user

    def default_owner(self) -> str:
        return self.__default_owner

    def must_get_default_owner(self) -> str:
        owner = self.default_owner()
        if owner == "":
            raise ValueError("Owner must be set or a default owner must be specified.")
        return owner

    def get_source(self, name, variant, local=False):
        """Get a source. The returned object can be used to register additional resources.

        **Examples**:
        ``` py
        transactions = ff.get_source("transactions","kaggle")
        transactions.register_resources(
            entity=user,
            entity_column="customerid",
            labels=[
                {"name": "fraudulent", "variant": "quickstart", "column": "isfraud", "type": "bool"},
            ],
        )
        ```
        Args:
            name (str): Name of source to be retrieved
            variant (str): Name of variant of source to be retrieved
            local (bool): If localmode is being used

        Returns:
            source (ColumnSourceRegistrar): Source
        """
        get = SourceReference(name=name, variant=variant, obj=None)
        self.__resources.append(get)
        if local:
            return LocalSource(
                self,
                name=name,
                owner="",
                variant=variant,
                provider="",
                description="",
                path="",
            )
        else:
            fakeDefinition = PrimaryData(location=SQLTable(name=""))
            fakeSource = Source(
                name=name,
                variant=variant,
                definition=fakeDefinition,
                owner="",
                provider="",
                description="",
            )
            return ColumnSourceRegistrar(self, fakeSource)

    def get_local_provider(self, name="local-mode"):
        get = ProviderReference(name=name, provider_type="local", obj=None)
        self.__resources.append(get)
        fakeConfig = LocalConfig()
        fakeProvider = Provider(
            name=name,
            function="LOCAL_ONLINE",
            description="",
            team="",
            config=fakeConfig,
        )
        return LocalProvider(self, fakeProvider)

    def get_redis(self, name):
        """Get a Redis provider. The returned object can be used to register additional resources.

        **Examples**:
        ``` py
        redis = ff.get_redis("redis-quickstart")
        // Defining a new transformation source with retrieved Redis provider
        average_user_transaction.register_resources(
            entity=user,
            entity_column="user_id",
            inference_store=redis,
            features=[
                {"name": "avg_transactions", "variant": "quickstart", "column": "avg_transaction_amt", "type": "float32"},
            ],
        )
        ```
        Args:
            name (str): Name of Redis provider to be retrieved

        Returns:
            redis (OnlineProvider): Provider
        """
        get = ProviderReference(name=name, provider_type="redis", obj=None)
        self.__resources.append(get)
        fakeConfig = RedisConfig(host="", port=123, password="", db=123)
        fakeProvider = Provider(
            name=name, function="ONLINE", description="", team="", config=fakeConfig
        )
        return OnlineProvider(self, fakeProvider)

    def get_mongodb(self, name):
        """Get a MongoDB provider. The returned object can be used to register additional resources.

        **Examples**:
        ``` py
        mongodb = ff.get_mongodb("mongodb-quickstart")
        // Defining a new transformation source with retrieved MongoDB provider
        average_user_transaction.register_resources(
            entity=user,
            entity_column="user_id",
            inference_store=mongodb,
            features=[
                {"name": "avg_transactions", "variant": "quickstart", "column": "avg_transaction_amt", "type": "float32"},
            ],
        )
        ```
        Args:
            name (str): Name of MongoDB provider to be retrieved

        Returns:
            mongodb (OnlineProvider): Provider
        """
        get = ProviderReference(name=name, provider_type="mongodb", obj=None)
        self.__resources.append(get)
        mock_config = MongoDBConfig()
        mock_provider = Provider(
            name=name, function="ONLINE", description="", team="", config=mock_config
        )
        return OnlineProvider(self, mock_provider)

    def get_blob_store(self, name):
        """Get a Azure Blob provider. The returned object can be used to register additional resources.

        **Examples**:
        ``` py
        azure_blob = ff.get_blob_store("azure-blob-quickstart")
        // Defining a new transformation source with retrieved Azure blob provider
        average_user_transaction.register_resources(
            entity=user,
            entity_column="user_id",
            inference_store=azure_blob,
            features=[
                {"name": "avg_transactions", "variant": "quickstart", "column": "avg_transaction_amt", "type": "float32"},
            ],
        )
        ```
        Args:
            name (str): Name of Azure blob provider to be retrieved

        Returns:
            azure_blob (FileStoreProvider): Provider
        """
        get = ProviderReference(name=name, provider_type="AZURE", obj=None)
        self.__resources.append(get)
        fake_azure_config = AzureFileStoreConfig(
            account_name="", account_key="", container_name="", root_path=""
        )
        fake_config = OnlineBlobConfig(
            store_type="AZURE", store_config=fake_azure_config.config()
        )
        fakeProvider = Provider(
            name=name, function="ONLINE", description="", team="", config=fake_config
        )
        return FileStoreProvider(self, fakeProvider, fake_config, "AZURE")

    def get_postgres(self, name):
        """Get a Postgres provider. The returned object can be used to register additional resources.

        **Examples**:
        ``` py
        postgres = ff.get_postgres("postgres-quickstart")
        transactions = postgres.register_table(
            name="transactions",
            variant="kaggle",
            description="Fraud Dataset From Kaggle",
            table="Transactions",  # This is the table's name in Postgres
        )
        ```
        Args:
            name (str): Name of Postgres provider to be retrieved

        Returns:
            postgres (OfflineSQLProvider): Provider
        """
        get = ProviderReference(name=name, provider_type="postgres", obj=None)
        self.__resources.append(get)
        fakeConfig = PostgresConfig(host="", port="", database="", user="", password="")
        fakeProvider = Provider(
            name=name, function="OFFLINE", description="", team="", config=fakeConfig
        )
        return OfflineSQLProvider(self, fakeProvider)

    def get_snowflake(self, name):
        """Get a Snowflake provider. The returned object can be used to register additional resources.

        **Examples**:
        ``` py
        snowflake = ff.get_snowflake("snowflake-quickstart")
        transactions = snowflake.register_table(
            name="transactions",
            variant="kaggle",
            description="Fraud Dataset From Kaggle",
            table="Transactions",  # This is the table's name in Postgres
        )
        ```
        Args:
            name (str): Name of Snowflake provider to be retrieved

        Returns:
            snowflake (OfflineSQLProvider): Provider
        """
        get = ProviderReference(name=name, provider_type="snowflake", obj=None)
        self.__resources.append(get)
        fakeConfig = SnowflakeConfig(
            account="ff_fake",
            database="ff_fake",
            organization="ff_fake",
            username="ff_fake",
            password="ff_fake",
            schema="ff_fake",
        )
        fakeProvider = Provider(
            name=name, function="OFFLINE", description="", team="", config=fakeConfig
        )
        return OfflineSQLProvider(self, fakeProvider)

    def get_snowflake_legacy(self, name: str):
        """Get a Snowflake provider. The returned object can be used to register additional resources.

        **Examples**:
        ``` py
        snowflake = ff.get_snowflake_legacy("snowflake-quickstart")
        transactions = snowflake.register_table(
            name="transactions",
            variant="kaggle",
            description="Fraud Dataset From Kaggle",
            table="Transactions",  # This is the table's name in Postgres
        )
        ```
        Args:
            name (str): Name of Snowflake provider to be retrieved

        Returns:
            snowflake_legacy (OfflineSQLProvider): Provider
        """
        get = ProviderReference(name=name, provider_type="snowflake", obj=None)
        self.__resources.append(get)

        fakeConfig = SnowflakeConfig(
            account_locator="ff_fake",
            database="ff_fake",
            username="ff_fake",
            password="ff_fake",
            schema="ff_fake",
            warehouse="ff_fake",
            role="ff_fake",
        )
        fakeProvider = Provider(
            name=name, function="OFFLINE", description="", team="", config=fakeConfig
        )
        return OfflineSQLProvider(self, fakeProvider)

    def get_redshift(self, name):
        """Get a Redshift provider. The returned object can be used to register additional resources.

        **Examples**:
        ``` py
        redshift = ff.get_redshift("redshift-quickstart")
        transactions = redshift.register_table(
            name="transactions",
            variant="kaggle",
            description="Fraud Dataset From Kaggle",
            table="Transactions",  # This is the table's name in Postgres
        )
        ```
        Args:
            name (str): Name of Redshift provider to be retrieved

        Returns:
            redshift (OfflineSQLProvider): Provider
        """
        get = ProviderReference(name=name, provider_type="redshift", obj=None)
        self.__resources.append(get)
        fakeConfig = RedshiftConfig(host="", port="", database="", user="", password="")
        fakeProvider = Provider(
            name=name, function="OFFLINE", description="", team="", config=fakeConfig
        )
        return OfflineSQLProvider(self, fakeProvider)

    def get_bigquery(self, name):
        """Get a BigQuery provider. The returned object can be used to register additional resources.

        **Examples**:
        ``` py
        bigquery = ff.get_bigquery("bigquery-quickstart")
        transactions = bigquery.register_table(
            name="transactions",
            variant="kaggle",
            description="Fraud Dataset From Kaggle",
            table="Transactions",  # This is the table's name in BigQuery
        )
        ```
        Args:
            name (str): Name of BigQuery provider to be retrieved

        Returns:
            bigquery (OfflineSQLProvider): Provider
        """
        get = ProviderReference(name=name, provider_type="bigquery", obj=None)
        self.__resources.append(get)
        fakeConfig = BigQueryConfig(project_id="", dataset_id="", credentials_path="")
        fakeProvider = Provider(
            name=name, function="OFFLINE", description="", team="", config=fakeConfig
        )
        return OfflineSQLProvider(self, fakeProvider)

    def get_spark(self, name):
        """Get a Spark provider. The returned object can be used to register additional resources.
        **Examples**:
        ``` py
        spark = ff.get_spark("spark-quickstart")
        transactions = spark.register_file(
            name="transactions",
            variant="kaggle",
            description="Fraud Dataset From Kaggle",
            file_path="s3://bucket/path/to/file/transactions.parquet",  # This is the path to file
        )
        ```
        Args:
            name (str): Name of Spark provider to be retrieved
        Returns:
            spark (OfflineSQLProvider): Provider
        """
        get = ProviderReference(name=name, provider_type="spark", obj=None)
        self.__resources.append(get)
        fakeConfig = SparkConfig(
            executor_type="", executor_config={}, store_type="", store_config={}
        )
        fakeProvider = Provider(
            name=name, function="OFFLINE", description="", team="", config=fakeConfig
        )
        return OfflineSparkProvider(self, fakeProvider)

    def get_kubernetes(self, name):
        """
        Get a k8s Azure provider. The returned object can be used to register additional resources.
        **Examples**:
        ``` py

        k8s_azure = ff.get_kubernetes("k8s-azure-quickstart")
        transactions = k8s_azure.register_file(
            name="transactions",
            variant="kaggle",
            description="Fraud Dataset From Kaggle",
            path="path/to/blob",
        )
        ```
        Args:
            name (str): Name of k8s Azure provider to be retrieved
        Returns:
            k8s_azure (OfflineK8sProvider): Provider
        """
        get = ProviderReference(name=name, provider_type="k8s-azure", obj=None)
        self.__resources.append(get)

        fakeConfig = K8sConfig(store_type="", store_config={})
        fakeProvider = Provider(
            name=name, function="OFFLINE", description="", team="", config=fakeConfig
        )
        return OfflineK8sProvider(self, fakeProvider)

    def get_s3(self, name):
        """
        Get a S3 provider. The returned object can be used with other providers such as Spark and Databricks.
        **Examples**:
        ``` py

        s3 = ff.get_s3("s3-quickstart")
        spark = ff.register_spark(
            name=f"spark-emr-s3",
            description="A Spark deployment we created for the Featureform quickstart",
            team="featureform-team",
            executor=emr,
            filestore=s3,
        )
        ```
        Args:
            name (str): Name of S3 to be retrieved
        Returns:
            s3 (FileStore): Provider
        """
        get = ProviderReference(name=name, provider_type="S3", obj=None)
        self.__resources.append(get)

        fake_creds = AWSCredentials("id", "secret")
        fakeConfig = S3StoreConfig(
            bucket_path="", bucket_region="", credentials=fake_creds
        )
        provider = Provider(
            name=name,
            function="OFFLINE",
            description=description,
            team=team,
            config=s3_config,
        )
        return FileStoreProvider(provider, s3_config, s3_config.type())

    def get_gcs(self, name):
        get = ProviderReference(name=name, provider_type="GCS", obj=None)
        self.__resources.append(get)

        filename = "fake_secrets.json"
        if not exists(filename):
            self._create_mock_creds_file(filename, {"test": "creds"})

        fake_creds = GCPCredentials("id", filename)
        fakeConfig = GCSStoreConfig(
            bucket_name="", bucket_path="", credentials=fake_creds
        )
        fakeProvider = Provider(
            name=name, function="OFFLINE", description="", team="", config=fakeConfig
        )
        return OfflineK8sProvider(self, fakeProvider)

    def _create_mock_creds_file(self, filename, json_data):
        with open(filename, "w") as f:
            json.dumps(json_data, f)

    def get_entity(self, name, local=False):
        """Get an entity. The returned object can be used to register additional resources.

        **Examples**:
        ``` py
        entity = get_entity("user")
        transactions.register_resources(
            entity=entity,
            entity_column="customerid",
            labels=[
                {"name": "fraudulent", "variant": "quickstart", "column": "isfraud", "type": "bool"},
            ],
        )
        ```
        Args:
            name (str): Name of entity to be retrieved
            local (bool): If localmode is being used

        Returns:
            entity (EntityRegistrar): Entity
        """
        get = EntityReference(name=name, obj=None)
        self.__resources.append(get)
        fakeEntity = Entity(name=name, description="")
        return EntityRegistrar(self, fakeEntity)

    def register_redis(
        self,
        name: str,
        description: str = "",
        team: str = "",
        host: str = "0.0.0.0",
        port: int = 6379,
        password: str = "",
        db: int = 0,
        tags: List[str] = [],
        properties: dict = {},
    ):
        """Register a Redis provider.

        **Examples**:
        ```
        redis = ff.register_redis(
            name="redis-quickstart",
            host="quickstart-redis",  # The internal dns name for redis
            port=6379,
            description="A Redis deployment we created for the Featureform quickstart"
        )
        ```
        Args:
            name (str): Name of Redis provider to be registered
            description (str): Description of Redis provider to be registered
            team (str): Name of team
            host (str): Internal DNS name for Redis
            port (int): Redis port
            password (str): Redis password
            db (str): Redis database
            tags (List[str]): Optional grouping mechanism for resources
            properties (dict): Optional grouping mechanism for resources

        Returns:
            redis (OnlineProvider): Provider
        """
        config = RedisConfig(host=host, port=port, password=password, db=db)
        provider = Provider(
            name=name,
            function="ONLINE",
            description=description,
            team=team,
            config=config,
            tags=tags,
            properties=properties,
        )
        self.__resources.append(provider)
        return OnlineProvider(self, provider)

    def register_blob_store(
        self,
        name: str,
        account_name: str,
        account_key: str,
        container_name: str,
        root_path: str,
        description: str = "",
        team: str = "",
        tags: List[str] = [],
        properties: dict = {},
    ):
        """Register an azure blob store provider.

        This has the functionality of an online store and can be used as a parameter
        to a k8s or spark provider

        **Examples**:
        ```
        blob = ff.register_blob_store(
            name="azure-quickstart",
            container_name="my_company_container"
            root_path="custom/path/in/container"
            account_name=<azure_account_name>
            account_key=<azure_account_key>
            description="An azure blob store provider to store offline and inference data"
        )
        ```
        Args:
            name (str): Name of Azure blob store to be registered
            container_name (str): Azure container name
            root_path (str): custom path in container to store data
            description (str): Description of Azure Blob provider to be registered
            team (str): the name of the team registering the filestore
            account_name (str): Azure account name
            account_key (str): Secret azure account key
            config (AzureConfig): an azure config object (can be used in place of container name and account name)
            tags (List[str]): Optional grouping mechanism for resources
            properties (dict): Optional grouping mechanism for resources
        Returns:
            blob (StorageProvider): Provider
                has all the functionality of OnlineProvider
        """

        azure_config = AzureFileStoreConfig(
            account_name=account_name,
            account_key=account_key,
            container_name=container_name,
            root_path=root_path,
        )
        config = OnlineBlobConfig(
            store_type="AZURE", store_config=azure_config.config()
        )

        provider = Provider(
            name=name,
            function="ONLINE",
            description=description,
            team=team,
            config=config,
            tags=tags,
            properties=properties,
        )
        self.__resources.append(provider)
        return FileStoreProvider(self, provider, azure_config, "AZURE")

    def register_s3(
        self,
        name: str,
        credentials: AWSCredentials,
        bucket_path: str,
        bucket_region: str,
        path: str = "",
        description: str = "",
        team: str = "",
        tags: List[str] = [],
        properties: dict = {},
    ):
        """Register a S3 store provider.

        This has the functionality of an offline store and can be used as a parameter
        to a k8s or spark provider

        **Examples**:
        ```
        s3 = ff.register_s3(
            name="s3-quickstart",
            credentials=aws_creds,
            bucket_path="bucket_name",
            bucket_region=<bucket_region>,
            path="path/to/store/featureform_files/in/",
            description="An s3 store provider to store offline"
        )
        ```
        Args:
            name (str): Name of S3 store to be registered
            credentials (AWSCredentials): AWS credentials to access the bucket
            bucket_path (str): custom path including the bucket name
            bucket_region (str): aws region the bucket is located in
            path (str): the path used to store featureform files in
            description (str): Description of S3 provider to be registered
            team (str): the name of the team registering the filestore
            tags (List[str]): Optional grouping mechanism for resources
            properties (dict): Optional grouping mechanism for resources
        Returns:
            s3 (FileStoreProvider): Provider
                has all the functionality of OfflineProvider
        """

        s3_config = S3StoreConfig(
            bucket_path=bucket_path,
            bucket_region=bucket_region,
            credentials=credentials,
            path=path,
        )

        provider = Provider(
            name=name,
            function="OFFLINE",
            description=description,
            team=team,
            config=s3_config,
            tags=tags,
            properties=properties,
        )
        self.__resources.append(provider)
        return FileStoreProvider(self, provider, s3_config, s3_config.type())

    def register_gcs(
        self,
        name: str,
        credentials: GCPCredentials,
        bucket_name: str,
        bucket_path: str = "",
        description: str = "",
        team: str = "",
        tags: List[str] = [],
        properties: dict = {},
    ):
        """Register a GCS store provider.
                **Examples**:
        ```
        gcs = ff.register_gcs(
            name="gcs-quickstart",
            credentials=gcp_creds,
            bucket_name="bucket_name",
            bucket_path="featureform/path/",
            description="An gcs store provider to store offline"
        )
        ```
        Args:
            name (str): Name of GCS store to be registered
            credentials (GCPCredentials): GCP credentials to access the bucket
            bucket_name (str): The bucket name
            bucket_path (str): Custom path to be used by featureform
            description (str): Description of GCS provider to be registered
            team (str): The name of the team registering the filestore
            tags (List[str]): Optional grouping mechanism for resources
            properties (dict): Optional grouping mechanism for resources
        Returns:
            gcs (FileStoreProvider): Provider
                has all the functionality of OfflineProvider
        """

        gcs_config = GCSFileStoreConfig(
            bucket_name=bucket_name, bucket_path=bucket_path, credentials=credentials
        )
        provider = Provider(
            name=name,
            function="OFFLINE",
            description=description,
            team=team,
            config=gcs_config,
            tags=tags,
            properties=properties,
        )
        self.__resources.append(provider)
        return FileStoreProvider(self, provider, gcs_config, gcs_config.type())

    def register_hdfs(
        self,
        name: str,
        host: str,
        port: str,
        username: str = "",
        path: str = "",
        description: str = "",
        team: str = "",
        tags: List[str] = [],
        properties: dict = {},
    ):
        """Register a HDFS store provider.

        This has the functionality of an offline store and can be used as a parameter
        to a k8s or spark provider

        **Examples**:
        ```
        hdfs = ff.register_hdfs(
            name="hdfs-quickstart",
            host=<port>,
            port=<port>,
            path=<path>,
            username=<username>
            description="An hdfs store provider to store offline"
        )
        ```
        Args:
            name (str): Name of HDFS store to be registered
            host (str): The hostname for HDFS
            port (str): The IPC port for the Namenode for HDFS. (Typically 8020 or 9000)
            path (str): A storage path within HDFS
            username (str): A Username for HDFS
            description (str): Description of HDFS provider to be registered
            team (str): The name of the team registering HDFS
        Returns:
            hdfs (FileStoreProvider): Provider
        """

        hdfs_config = HDFSConfig(host=host, port=port, path=path, username=username)

        provider = Provider(
            name=name,
            function="OFFLINE",
            description=description,
            team=team,
            config=hdfs_config,
            tags=tags,
            properties=properties,
        )
        self.__resources.append(provider)
        return FileStoreProvider(self, provider, hdfs_config, hdfs_config.type())

    def register_firestore(
        self,
        name: str,
        collection: str,
        project_id: str,
        credentials_path: str,
        description: str = "",
        team: str = "",
        tags: List[str] = [],
        properties: dict = {},
    ):
        """Register a Firestore provider.

        **Examples**:
        ```
        firestore = ff.register_firestore(
            name="firestore-quickstart",
            description="A Firestore deployment we created for the Featureform quickstart",
            project_id="quickstart-project",
            collection="quickstart-collection",
        )
        ```
        Args:
            name (str): Name of Firestore provider to be registered
            description (str): Description of Firestore provider to be registered
            team (str): The name of the team registering the filestore
            project_id (str): The Project name in GCP
            collection (str): The Collection name in Firestore under the given project ID
            credentials_path (str): A path to a Google Credentials file with access permissions for Firestore
            tags (List[str]): Optional grouping mechanism for resources
            properties (dict): Optional grouping mechanism for resources
        Returns:
            firestore (OfflineSQLProvider): Provider
        """
        config = FirestoreConfig(
            collection=collection,
            project_id=project_id,
            credentials_path=credentials_path,
        )
        provider = Provider(
            name=name,
            function="ONLINE",
            description=description,
            team=team,
            config=config,
            tags=tags,
            properties=properties,
        )
        self.__resources.append(provider)
        return OnlineProvider(self, provider)

    def register_cassandra(
        self,
        name: str,
        description: str = "",
        team: str = "",
        host: str = "0.0.0.0",
        port: int = 9042,
        username: str = "cassandra",
        password: str = "cassandra",
        keyspace: str = "",
        consistency: str = "THREE",
        replication: int = 3,
        tags: List[str] = [],
        properties: dict = {},
    ):
        """Register a Cassandra provider.

        **Examples**:
        ```
        cassandra = ff.register_cassandra(
                name = "cassandra",
                description = "Example inference store",
                team = "Featureform",
                host = "0.0.0.0",
                port = 9042,
                username = "cassandra",
                password = "cassandra",
                consistency = "THREE",
                replication = 3
            )
        ```
        Args:
            name (str): Name of Cassandra provider to be registered
            description (str): Description of Cassandra provider to be registered
            team (str): Name of team
            host (str): DNS name of Cassandra
            port (str): Port
            user (str): User
            password (str): Password
            consistency (str): Consistency
            replication (int): Replication
            tags (List[str]): Optional grouping mechanism for resources
            properties (dict): Optional grouping mechanism for resources

        Returns:
            cassandra (OnlineProvider): Provider
        """
        config = CassandraConfig(
            host=host,
            port=port,
            username=username,
            password=password,
            keyspace=keyspace,
            consistency=consistency,
            replication=replication,
        )
        provider = Provider(
            name=name,
            function="ONLINE",
            description=description,
            team=team,
            config=config,
            tags=tags,
            properties=properties,
        )
        self.__resources.append(provider)
        return OnlineProvider(self, provider)

    def register_dynamodb(
        self,
        name: str,
        description: str = "",
        team: str = "",
        access_key: str = None,
        secret_key: str = None,
        region: str = None,
        tags: List[str] = [],
        properties: dict = {},
    ):
        """Register a DynamoDB provider.

        **Examples**:
        ```
        dynamodb = ff.register_dynamodb(
            name="dynamodb-quickstart",
            description="A Dynamodb deployment we created for the Featureform quickstart",
            access_key="$ACCESS_KEY",
            secret_key="$SECRET_KEY",
            region="us-east-1"
        )
        ```
        Args:
            name (str): Name of DynamoDB provider to be registered
            description (str): Description of DynamoDB provider to be registered
            team (str): Name of team
            access_key (str): Access key
            secret_key (str): Secret key
            region (str): Region
            tags (List[str]): Optional grouping mechanism for resources
            properties (dict): Optional grouping mechanism for resources

        Returns:
            dynamodb (OnlineProvider): Provider
        """
        config = DynamodbConfig(
            access_key=access_key, secret_key=secret_key, region=region
        )
        provider = Provider(
            name=name,
            function="ONLINE",
            description=description,
            team=team,
            config=config,
            tags=tags,
            properties=properties,
        )
        self.__resources.append(provider)
        return OnlineProvider(self, provider)

    def register_mongodb(
        self,
        name: str,
        description: str = "",
        team: str = "",
        username: str = None,
        password: str = None,
        database: str = None,
        host: str = None,
        port: str = None,
        throughput: int = 1000,
        tags: List[str] = [],
        properties: dict = {},
    ):
        """Register a MongoDB provider.

        **Examples**:
        ```
        mongodb = ff.register_mongodb(
            name="mongodb-quickstart",
            description="A MongoDB deployment",
            team="myteam"
            username="my_username",
            password="myPassword",
            database="featureform_database"
            host="my-mongodb.host.com",
            port="10225"
            throughput=10000
        )
        ```
        Args:
            name (str): Name of MongoDB provider to be registered
            description (str): Description of MongoDB provider to be registered
            team (str): Name of team
            username (str): MongoDB username
            password (str): MongoDB password
            database (str): MongoDB database
            host (str): MongoDB hostname
            port (str): MongoDB port
            throughput (int): The maximum RU limit for autoscaling
            tags (List[str]): Optional grouping mechanism for resources
            properties (dict): Optional grouping mechanism for resources

        Returns:
            mongodb (OnlineProvider): Provider
        """
        config = MongoDBConfig(
            username=username,
            password=password,
            host=host,
            port=port,
            database=database,
            throughput=throughput,
        )
        provider = Provider(
            name=name,
            function="ONLINE",
            description=description,
            team=team,
            config=config,
            tags=tags,
            properties=properties,
        )
        self.__resources.append(provider)
        return OnlineProvider(self, provider)

    def register_snowflake_legacy(
        self,
        name: str,
        username: str,
        password: str,
        account_locator: str,
        database: str,
        schema: str = "PUBLIC",
        description: str = "",
        team: str = "",
        warehouse: str = "",
        role: str = "",
        tags: List[str] = [],
        properties: dict = {},
    ):
        """Register a Snowflake provider using legacy credentials.

        **Examples**:
        ```
        snowflake = ff.register_snowflake_legacy(
            name="snowflake-quickstart",
            username="snowflake",
            password="password", #pragma: allowlist secret
            account_locator="account-locator",
            database="snowflake",
            schema="PUBLIC",
            description="A Snowflake deployment we created for the Featureform quickstart"
        )
        ```
        Args:
            name (str): Name of Snowflake provider to be registered
            username (str): Username
            password (str): Password
            account_locator (str): Account Locator
            database (str): Database
            schema (str): Schema
            description (str): Description of Snowflake provider to be registered
            team (str): Name of team
            warehouse (str): Specifies the virtual warehouse to use by default for queries, loading, etc.
            role (str): Specifies the role to use by default for accessing Snowflake objects in the client session
            tags (List[str]): Optional grouping mechanism for resources
            properties (dict): Optional grouping mechanism for resources

        Returns:
            snowflake (OfflineSQLProvider): Provider
        """
        config = SnowflakeConfig(
            account_locator=account_locator,
            database=database,
            username=username,
            password=password,
            schema=schema,
            warehouse=warehouse,
            role=role,
        )
        provider = Provider(
            name=name,
            function="OFFLINE",
            description=description,
            team=team,
            config=config,
            tags=tags,
            properties=properties,
        )
        self.__resources.append(provider)
        return OfflineSQLProvider(self, provider)

    def register_snowflake(
        self,
        name: str,
        username: str,
        password: str,
        account: str,
        organization: str,
        database: str,
        schema: str = "PUBLIC",
        description: str = "",
        team: str = "",
        warehouse: str = "",
        role: str = "",
        tags: List[str] = [],
        properties: dict = {},
    ):
        """Register a Snowflake provider.

        **Examples**:
        ```
        snowflake = ff.register_snowflake(
            name="snowflake-quickstart",
            username="snowflake",
            password="password", #pragma: allowlist secret
            account="account",
            organization="organization",
            database="snowflake",
            schema="PUBLIC",
            description="A Snowflake deployment we created for the Featureform quickstart"
        )
        ```
        Args:
            name (str): Name of Snowflake provider to be registered
            username (str): Username
            password (str): Password
            account (str): Account
            organization (str): Organization
            database (str): Database
            schema (str): Schema
            description (str): Description of Snowflake provider to be registered
            team (str): Name of team
            warehouse (str): Specifies the virtual warehouse to use by default for queries, loading, etc.
            role (str): Specifies the role to use by default for accessing Snowflake objects in the client session
            tags (List[str]): Optional grouping mechanism for resources
            properties (dict): Optional grouping mechanism for resources

        Returns:
            snowflake (OfflineSQLProvider): Provider
        """
        config = SnowflakeConfig(
            account=account,
            database=database,
            organization=organization,
            username=username,
            password=password,
            schema=schema,
            warehouse=warehouse,
            role=role,
        )
        provider = Provider(
            name=name,
            function="OFFLINE",
            description=description,
            team=team,
            config=config,
            tags=tags,
            properties=properties,
        )
        self.__resources.append(provider)
        return OfflineSQLProvider(self, provider)

    def register_postgres(
        self,
        name: str,
        description: str = "",
        team: str = "",
        host: str = "0.0.0.0",
        port: str = "5432",
        user: str = "postgres",
        password: str = "password",
        database: str = "postgres",
        tags: List[str] = None,
        properties: dict = None,
    ):
        """Register a Postgres provider.

        **Examples**:
        ```
        postgres = ff.register_postgres(
            name="postgres-quickstart",
            description="A Postgres deployment we created for the Featureform quickstart",
            host="quickstart-postgres",  # The internal dns name for postgres
            port="5432",
            user="postgres",
            password="password", #pragma: allowlist secret
            database="postgres"
        )
        ```
        Args:
            name (str): Name of Postgres provider to be registered
            description (str): Description of Postgres provider to be registered
            team (str): Name of team
            host (str): Internal DNS name of Postgres
            port (str): Port
            user (str): User
            password (str): Password
            database (str): Database
            tags (List[str]): Optional grouping mechanism for resources
            properties (dict): Optional grouping mechanism for resources

        Returns:
            postgres (OfflineSQLProvider): Provider
        """
        config = PostgresConfig(
            host=host, port=port, database=database, user=user, password=password
        )
        provider = Provider(
            name=name,
            function="OFFLINE",
            description=description,
            team=team,
            config=config,
            tags=tags or [],
            properties=properties or {},
        )

        self.__resources.append(provider)
        return OfflineSQLProvider(self, provider)

    def register_redshift(
        self,
        name: str,
        description: str = "",
        team: str = "",
        host: str = "",
        port: int = 5432,
        user: str = "redshift",
        password: str = "password",
        database: str = "dev",
        tags: List[str] = [],
        properties: dict = {},
    ):
        """Register a Redshift provider.

        **Examples**:
        ```
        redshift = ff.register_redshift(
            name="redshift-quickstart",
            description="A Redshift deployment we created for the Featureform quickstart",
            host="quickstart-redshift",  # The internal dns name for postgres
            port="5432",
            user="redshift",
            password="password", #pragma: allowlist secret
            database="dev"
        )
        ```
        Args:
            name (str): Name of Redshift provider to be registered
            description (str): Description of Redshift provider to be registered
            team (str): Name of team
            host (str): Internal DNS name of Redshift
            port (str): Port
            user (str): User
            password (str): Password
            database (str): Database
            tags (List[str]): Optional grouping mechanism for resources
            properties (dict): Optional grouping mechanism for resources

        Returns:
            redshift (OfflineSQLProvider): Provider
        """
        config = RedshiftConfig(
            host=host, port=port, database=database, user=user, password=password
        )
        provider = Provider(
            name=name,
            function="OFFLINE",
            description=description,
            team=team,
            config=config,
            tags=tags,
            properties=properties,
        )
        self.__resources.append(provider)
        return OfflineSQLProvider(self, provider)

    def register_bigquery(
        self,
        name: str,
        description: str = "",
        team: str = "",
        project_id: str = "",
        dataset_id: str = "",
        credentials_path: str = "",
        tags: List[str] = [],
        properties: dict = {},
    ):
        """Register a BigQuery provider.

        **Examples**:
        ```
        bigquery = ff.register_bigquery(
            name="bigquery-quickstart",
            description="A BigQuery deployment we created for the Featureform quickstart",
            project_id="quickstart-project",
            dataset_id="quickstart-dataset",
        )
        ```
        Args:
            name (str): Name of BigQuery provider to be registered
            description (str): Description of BigQuery provider to be registered
            team (str): Name of team
            project_id (str): The Project name in GCP
            dataset_id (str): The Dataset name in GCP under the Project Id
            credentials_path (str): A path to a Google Credentials file with access permissions for BigQuery
            tags (List[str]): Optional grouping mechanism for resources
            properties (dict): Optional grouping mechanism for resources

        Returns:
            bigquery (OfflineSQLProvider): Provider
        """
        config = BigQueryConfig(
            project_id=project_id,
            dataset_id=dataset_id,
            credentials_path=credentials_path,
        )
        provider = Provider(
            name=name,
            function="OFFLINE",
            description=description,
            team=team,
            config=config,
            tags=tags,
            properties=properties,
        )
        self.__resources.append(provider)
        return OfflineSQLProvider(self, provider)

    def register_spark(
        self,
        name: str,
        executor: ExecutorCredentials,
        filestore: FileStoreProvider,
        description: str = "",
        team: str = "",
        tags: List[str] = [],
        properties: dict = {},
    ):
        """Register a Spark on Executor provider.
        **Examples**:
        ```
        spark = ff.register_spark(
            name="spark-quickstart",
            description="A Spark deployment we created for the Featureform quickstart",
            team="featureform-team",
            executor=databricks,
            filestore=azure_blob_store
        )
        ```
        Args:
            name (str): Name of Spark provider to be registered
            executor (ExecutorCredentials): an Executor Provider used for the compute power
            filestore: (FileStoreProvider): a FileStoreProvider used for storage of data
            description (str): Description of Spark provider to be registered
            team (str): Name of team
            tags (List[str]): Optional grouping mechanism for resources
            properties (dict): Optional grouping mechanism for resources

        Returns:
            spark (OfflineSparkProvider): Provider
        """

        config = SparkConfig(
            executor_type=executor.type(),
            executor_config=executor.config(),
            store_type=filestore.store_type(),
            store_config=filestore.config(),
        )

        provider = Provider(
            name=name,
            function="OFFLINE",
            description=description,
            team=team,
            config=config,
            tags=tags,
            properties=properties,
        )
        self.__resources.append(provider)
        return OfflineSparkProvider(self, provider)

    def register_k8s(
        self,
        name: str,
        store: FileStoreProvider,
        description: str = "",
        team: str = "",
        docker_image: str = "",
        tags: List[str] = [],
        properties: dict = {},
    ):
        """
        Register an offline store provider to run on featureform's own k8s deployment

        Args:
            name (str): Name of provider
            store (FileStoreProvider): Reference to registered file store provider
            description (str): Description of primary data to be registered
            team (str): A string parameter describing the team that owns the provider
            docker_image (str): A custom docker image using the base image featureformcom/k8s_runner
            tags (List[str]): Optional grouping mechanism for resources
            properties (dict): Optional grouping mechanism for resources
        **Examples**:
        ```
        k8s = ff.register_k8s(
            name="k8s",
            description="Native featureform kubernetes compute",
            store=azure_blob,
            team="featureform-team",
            docker_image="my-repo/image:version"
        )
        ```
        """
        config = K8sConfig(
            store_type=store.store_type(),
            store_config=store.config(),
            docker_image=docker_image,
        )

        provider = Provider(
            name=name,
            function="OFFLINE",
            description=description,
            team=team,
            config=config,
            tags=tags,
            properties=properties,
        )
        self.__resources.append(provider)
        return OfflineK8sProvider(self, provider)

    def register_local(self):
        """Register a Local provider.

        **Examples**:
        ```
            local = register_local()
        ```
        Returns:
            local (LocalProvider): Provider
        """
        config = LocalConfig()
        provider = Provider(
            name="local-mode",
            function="LOCAL_ONLINE",
            description="This is local mode",
            team="team",
            config=config,
            tags=["local-mode"],
            properties={"resource_type": "Provider"},
        )
        self.__resources.append(provider)
        local_provider = LocalProvider(self, provider)
        local_provider.insert_provider()
        return local_provider

    def register_primary_data(
        self,
        name: str,
        variant: str,
        location: Location,
        provider: Union[str, OfflineProvider],
        tags: List[str],
        properties: dict,
        owner: Union[str, UserRegistrar] = "",
        description: str = "",
    ):
        """Register a primary data source.

        Args:
            name (str): Name of source
            variant (str): Name of variant
            location (Location): Location of primary data
            provider (Union[str, OfflineProvider]): Provider
            owner (Union[str, UserRegistrar]): Owner
            description (str): Description of primary data to be registered

        Returns:
            source (ColumnSourceRegistrar): Source
        """
        if not isinstance(owner, str):
            owner = owner.name()
        if owner == "":
            owner = self.must_get_default_owner()
        if not isinstance(provider, str):
            provider = provider.name()
        source = Source(
            name=name,
            variant=variant,
            definition=PrimaryData(location=location),
            owner=owner,
            provider=provider,
            description=description,
            tags=tags,
            properties=properties,
        )
        self.__resources.append(source)
        return ColumnSourceRegistrar(self, source)

    def register_sql_transformation(
        self,
        name: str,
        query: str,
        provider: Union[str, OfflineProvider],
        variant: str = "default",
        owner: Union[str, UserRegistrar] = "",
        description: str = "",
        schedule: str = "",
        args: K8sArgs = None,
        tags: List[str] = [],
        properties: dict = {},
    ):
        """Register a SQL transformation source.

        Args:
            name (str): Name of source
            variant (str): Name of variant
            query (str): SQL query
            provider (Union[str, OfflineProvider]): Provider
            owner (Union[str, UserRegistrar]): Owner
            description (str): Description of primary data to be registered
            schedule (str): Kubernetes CronJob schedule string ("* * * * *")
            args (K8sArgs): Additional transformation arguments
            tags (List[str]): Optional grouping mechanism for resources
            properties (dict): Optional grouping mechanism for resources

        Returns:
            source (ColumnSourceRegistrar): Source
        """
        if not isinstance(owner, str):
            owner = owner.name()
        if owner == "":
            owner = self.must_get_default_owner()
        if not isinstance(provider, str):
            provider = provider.name()
        source = Source(
            name=name,
            variant=variant,
            definition=SQLTransformation(query, args),
            owner=owner,
            schedule=schedule,
            provider=provider,
            description=description,
            tags=tags,
            properties=properties,
        )
        self.__resources.append(source)
        return ColumnSourceRegistrar(self, source)

    def sql_transformation(
        self,
        provider: Union[str, OfflineProvider],
        variant: str = "default",
        name: str = "",
        schedule: str = "",
        owner: Union[str, UserRegistrar] = "",
        description: str = "",
        args: K8sArgs = None,
        tags: List[str] = [],
        properties: dict = {},
    ):
        """SQL transformation decorator.

        Args:
            variant (str): Name of variant
            provider (Union[str, OfflineProvider]): Provider
            name (str): Name of source
            schedule (str): Kubernetes CronJob schedule string ("* * * * *")
            owner (Union[str, UserRegistrar]): Owner
            description (str): Description of SQL transformation
            args (K8sArgs): Additional transformation arguments
            tags (List[str]): Optional grouping mechanism for resources
            properties (dict): Optional grouping mechanism for resources

        Returns:
            decorator (SQLTransformationDecorator): decorator
        """
        if not isinstance(owner, str):
            owner = owner.name()
        if owner == "":
            owner = self.must_get_default_owner()
        if not isinstance(provider, str):
            provider = provider.name()
        decorator = SQLTransformationDecorator(
            registrar=self,
            name=name,
            variant=variant,
            provider=provider,
            schedule=schedule,
            owner=owner,
            description=description,
            args=args,
            tags=tags,
            properties=properties,
        )
        self.__resources.append(decorator)
        return decorator

    def register_df_transformation(
        self,
        name: str,
        query: str,
        provider: Union[str, OfflineProvider],
        variant: str = "default",
        owner: Union[str, UserRegistrar] = "",
        description: str = "",
        inputs: list = [],
        schedule: str = "",
        args: K8sArgs = None,
        tags: List[str] = [],
        properties: dict = {},
    ):
        """Register a Dataframe transformation source.

        Args:
            name (str): Name of source
            variant (str): Name of variant
            query (str): SQL query
            provider (Union[str, OfflineProvider]): Provider
            name (str): Name of source
            owner (Union[str, UserRegistrar]): Owner
            description (str): Description of SQL transformation
            inputs (list): Inputs to transformation
            schedule (str): Kubernetes CronJob schedule string ("* * * * *")
            args (K8sArgs): Additional transformation arguments
            tags (List[str]): Optional grouping mechanism for resources
            properties (dict): Optional grouping mechanism for resources

        Returns:
            source (ColumnSourceRegistrar): Source
        """
        if not isinstance(owner, str):
            owner = owner.name()
        if owner == "":
            owner = self.must_get_default_owner()
        if not isinstance(provider, str):
            provider = provider.name()
        for i, nv in enumerate(inputs):
            if not isinstance(nv, tuple):
                inputs[i] = nv.name_variant()
        source = Source(
            name=name,
            variant=variant,
            definition=DFTransformation(query, inputs, args),
            owner=owner,
            schedule=schedule,
            provider=provider,
            description=description,
            tags=tags,
            properties=properties,
        )
        self.__resources.append(source)
        return ColumnSourceRegistrar(self, source)

    def df_transformation(
        self,
        provider: Union[str, OfflineProvider],
        tags: List[str],
        properties: dict,
        variant: str = "default",
        name: str = "",
        owner: Union[str, UserRegistrar] = "",
        description: str = "",
        inputs: list = [],
        args: K8sArgs = None,
    ):
        """Dataframe transformation decorator.

        Args:
            variant (str): Name of variant
            provider (Union[str, OfflineProvider]): Provider
            name (str): Name of source
            owner (Union[str, UserRegistrar]): Owner
            description (str): Description of SQL transformation
            inputs (list): Inputs to transformation
            args (K8sArgs): Additional transformation arguments
            tags (List[str]): Optional grouping mechanism for resources
            properties (dict): Optional grouping mechanism for resources

        Returns:
            decorator (DFTransformationDecorator): decorator
        """

        if not isinstance(owner, str):
            owner = owner.name()
        if owner == "":
            owner = self.must_get_default_owner()
        if not isinstance(provider, str):
            provider = provider.name()
        for i, nv in enumerate(inputs):
            if not isinstance(nv, tuple):
                inputs[i] = nv.name_variant()
            if isinstance(nv, tuple):
<<<<<<< HEAD
                self._verify_tuple(nv)
=======
                try:
                    self._verify_tuple(nv)
                except TypeError as e:
                    transformation_message = f"'{name}:{variant}'"
                    if name == "":
                        transformation_message = f"with '{variant}' variant"

                    raise TypeError(
                        f"DF transformation {transformation_message} requires correct inputs "
                        f" '{nv}' is not a valid tuple: {e}"
                    )

>>>>>>> b1528dbd
        decorator = DFTransformationDecorator(
            registrar=self,
            name=name,
            variant=variant,
            provider=provider,
            owner=owner,
            description=description,
            inputs=inputs,
            args=args,
            tags=tags,
            properties=properties,
        )
        self.__resources.append(decorator)
        return decorator

<<<<<<< HEAD
    def _verify_tuple(self, tuple):
        if len(tuple) != 2:
            raise TypeError(
                "Tuple must be of length 2, got length {}".format(len(tuple))
            )
        if len(tuple) == 2:
            not_string_tuples = not (
                isinstance(tuple[0], str) and isinstance(tuple[1], str)
            )
            if not_string_tuples:
                first_position_type = type(tuple[0]).__name__
                second_position_type = type(tuple[1]).__name__
                raise TypeError(
                    f"input tuple must be of type (str, str); got ({first_position_type}, {second_position_type})"
=======
    def _verify_tuple(self, nv_tuple):
        if not isinstance(nv_tuple, tuple):
            raise TypeError(f"not a tuple; received: '{type(nv_tuple).__name__}' type")

        if len(nv_tuple) != 2:
            raise TypeError(
                "Tuple must be of length 2, got length {}".format(len(nv_tuple))
            )
        if len(nv_tuple) == 2:
            not_string_tuples = not (
                isinstance(nv_tuple[0], str) and isinstance(nv_tuple[1], str)
            )
            if not_string_tuples:
                first_position_type = type(nv_tuple[0]).__name__
                second_position_type = type(nv_tuple[1]).__name__
                raise TypeError(
                    f"Tuple must be of type (str, str); got ({first_position_type}, {second_position_type})"
>>>>>>> b1528dbd
                )

    def ondemand_feature(
        self,
        fn=None,
        *,
        tags: List[str] = None,
        properties: dict = None,
        variant: str = "default",
        name: str = "",
        owner: Union[str, UserRegistrar] = "",
        description: str = "",
    ):
        """On Demand Feature decorator.

        Args:
            variant (str): Name of variant
            name (str): Name of source
            owner (Union[str, UserRegistrar]): Owner
            description (str): Description of on demand feature
            tags (List[str]): Optional grouping mechanism for resources
            properties (dict): Optional grouping mechanism for resources

        Returns:
            decorator (OnDemandFeature): decorator

        **Examples**
        ```python
        @ff.ondemand_feature()
        def avg_user_transactions():
            pass
        ```
        """

        if not isinstance(owner, str):
            owner = owner.name()
        if owner == "":
            owner = self.must_get_default_owner()

        decorator = OnDemandFeature(
            name=name,
            variant=variant,
            owner=owner,
            description=description,
            tags=tags or [],
            properties=properties or {},
        )
        self.__resources.append(decorator)

        if fn is None:
            return decorator
        else:
            return decorator(fn)

    def state(self):
        for resource in self.__resources:
            try:
                if isinstance(resource, SQLTransformationDecorator) or isinstance(
                    resource, DFTransformationDecorator
                ):
                    resource = resource.to_source()
                self.__state.add(resource)
            except ResourceRedefinedError:
                raise
            except Exception as e:
                resource_variant = (
                    f" ({resource.variant})" if hasattr(resource, "variant") else ""
                )
                raise Exception(
                    f"Could not add apply {resource.name}{resource_variant}: {e}"
                )
        self.__resources = []
        return self.__state

    def clear_state(self):
        self.__state = ResourceState()

    def register_entity(
        self,
        name: str,
        description: str = "",
        tags: List[str] = [],
        properties: dict = {},
    ):
        """Register an entity.

        **Examples**:
        ``` py
            user = ff.register_entity("user")
        ```
        Args:
            name (str): Name of entity to be registered
            description (str): Description of entity to be registered
            tags (List[str]): Optional grouping mechanism for resources
            properties (dict): Optional grouping mechanism for resources

        Returns:
            entity (EntityRegistrar): Entity
        """
        entity = Entity(
            name=name, description=description, tags=tags, properties=properties
        )
        self.__resources.append(entity)
        return EntityRegistrar(self, entity)

    def register_column_resources(
        self,
        source: Union[NameVariant, SourceRegistrar, SQLTransformationDecorator],
        entity: Union[str, EntityRegistrar],
        entity_column: str,
        owner: Union[str, UserRegistrar] = "",
        inference_store: Union[str, OnlineProvider, FileStoreProvider] = "",
        features: List[ColumnMapping] = None,
        labels: List[ColumnMapping] = None,
        timestamp_column: str = "",
        description: str = "",
        schedule: str = "",
    ):
        """Create features and labels from a source. Used in the register_resources function.

        Args:
            source (Union[NameVariant, SourceRegistrar, SQLTransformationDecorator]): Source of features, labels, entity
            entity (Union[str, EntityRegistrar]): Entity
            entity_column (str): Column of entity in source
            owner (Union[str, UserRegistrar]): Owner
            inference_store (Union[str, OnlineProvider]): Online provider
            features (List[ColumnMapping]): List of ColumnMapping objects (dictionaries containing the keys: name, variant, column, resource_type)
            labels (List[ColumnMapping]): List of ColumnMapping objects (dictionaries containing the keys: name, variant, column, resource_type)
            description (str): Description
            schedule (str): Kubernetes CronJob schedule string ("* * * * *")
            tags (List[str]): Optional grouping mechanism for resources
            properties (dict): Optional grouping mechanism for resources

        Returns:
            resource (ResourceRegistrar): resource
        """

        if (
            type(inference_store) == FileStoreProvider
            and inference_store.store_type() in NON_INFERENCE_STORES
        ):
            raise Exception(
                f"cannot use '{inference_store.store_type()}' as an inference store."
            )

        if features is None:
            features = []
        if labels is None:
            labels = []
        if len(features) == 0 and len(labels) == 0:
            raise ValueError("No features or labels set")
        if not isinstance(source, tuple):
            source = source.id()
        if not isinstance(entity, str):
            entity = entity.name()
        if not isinstance(inference_store, str):
            inference_store = inference_store.name()
        if len(features) > 0 and inference_store == "":
            raise ValueError("Inference store must be set when defining features")
        if not isinstance(owner, str):
            owner = owner.name()
        if owner == "":
            owner = self.must_get_default_owner()
        feature_resources = []
        label_resources = []
        for feature in features:
            variant = feature.get("variant", "default")
            desc = feature.get("description", "")
            feature_tags = feature.get("tags", [])
            feature_properties = feature.get("properties", {})
            resource = Feature(
                name=feature["name"],
                variant=variant,
                source=source,
                value_type=feature["type"],
                entity=entity,
                owner=owner,
                provider=inference_store,
                description=desc,
                schedule=schedule,
                location=ResourceColumnMapping(
                    entity=entity_column,
                    value=feature["column"],
                    timestamp=timestamp_column,
                ),
                tags=feature_tags,
                properties=feature_properties,
            )
            self.__resources.append(resource)
            feature_resources.append(resource)

        for label in labels:
            variant = label.get("variant", "default")
            desc = label.get("description", "")
            label_tags = label.get("tags", [])
            label_properties = label.get("properties", {})
            resource = Label(
                name=label["name"],
                variant=variant,
                source=source,
                value_type=label["type"],
                entity=entity,
                owner=owner,
                provider=inference_store,
                description=desc,
                location=ResourceColumnMapping(
                    entity=entity_column,
                    value=label["column"],
                    timestamp=timestamp_column,
                ),
                tags=label_tags,
                properties=label_properties,
            )
            self.__resources.append(resource)
            label_resources.append(resource)
        return ResourceRegistrar(self, features, labels)

    def __get_feature_nv(self, features):
        feature_nv_list = []
        feature_lags = []
        for feature in features:
            if isinstance(feature, str):
                feature_nv = (feature, "default")
                feature_nv_list.append(feature_nv)
            elif isinstance(feature, dict):
                lag = feature.get("lag")
                if lag:
                    required_lag_keys = set(["lag", "feature", "variant"])
                    received_lag_keys = set(feature.keys())
                    if (
                        required_lag_keys.intersection(received_lag_keys)
                        != required_lag_keys
                    ):
                        raise ValueError(
                            f"feature lags require 'lag', 'feature', 'variant' fields. Received: {feature.keys()}"
                        )

                    if not isinstance(lag, timedelta):
                        raise ValueError(
                            f"the lag, '{lag}', needs to be of type 'datetime.timedelta'. Received: {type(lag)}."
                        )

                    feature_name_variant = (feature["feature"], feature["variant"])
                    if feature_name_variant not in feature_nv_list:
                        feature_nv_list.append(feature_name_variant)

                    lag_name = f"{feature['feature']}_{feature['variant']}_lag_{lag}"
                    sanitized_lag_name = (
                        lag_name.replace(" ", "").replace(",", "_").replace(":", "_")
                    )
                    feature["name"] = feature.get("name", sanitized_lag_name)

                    feature_lags.append(feature)
                else:
                    feature_nv = (feature["name"], feature["variant"])
                    feature_nv_list.append(feature_nv)
            elif isinstance(feature, list):
                feature_nv, feature_lags_list = self.__get_feature_nv(feature)
                if len(feature_nv) != 0:
                    feature_nv_list.extend(feature_nv)

                if len(feature_lags_list) != 0:
                    feature_lags.extend(feature_lags_list)
            else:
                feature_nv_list.append(feature)

        return feature_nv_list, feature_lags

    def register_training_set(
        self,
        name: str,
        variant: str = "default",
        features: list = [],
        label: NameVariant = (),
        resources: list = [],
        owner: Union[str, UserRegistrar] = "",
        description: str = "",
        schedule: str = "",
        tags: List[str] = [],
        properties: dict = {},
    ):
        """Register a training set.

        Args:
            name (str): Name of training set to be registered
            variant (str): Name of variant to be registered
            label (NameVariant): Label of training set
            features (List[NameVariant]): Features of training set
            resources (List[Resource]): A list of previously registered resources
            owner (Union[str, UserRegistrar]): Owner
            description (str): Description of training set to be registered
            schedule (str): Kubernetes CronJob schedule string ("* * * * *")
            tags (List[str]): Optional grouping mechanism for resources
            properties (dict): Optional grouping mechanism for resources

        Returns:
            resource (ResourceRegistrar): resource
        """
        if not isinstance(owner, str):
            owner = owner.name()
        if owner == "":
            owner = self.must_get_default_owner()

        if isinstance(features, tuple):
            raise ValueError("Features must be entered as a list")

        if isinstance(label, list):
            raise ValueError("Label must be entered as a tuple")

        for resource in resources:
            features += resource.features()
            resource_label = resource.label()
            # label == () if it is NOT manually entered
            if label == ():
                label = resource_label
            # Elif: If label was updated to store resource_label it will not check the following elif
            elif resource_label != ():
                raise ValueError("A training set can only have one label")

        if isinstance(label, str):
            label = (label, "default")

        features, feature_lags = self.__get_feature_nv(features)

        if label == ():
            raise ValueError("Label must be set")
        if features == []:
            raise ValueError("A training-set must have atleast one feature")

        resource = TrainingSet(
            name=name,
            variant=variant,
            description=description,
            owner=owner,
            schedule=schedule,
            label=label,
            features=features,
            feature_lags=feature_lags,
            tags=tags,
            properties=properties,
        )
        self.__resources.append(resource)

    def register_model(
        self, name: str, tags: List[str] = [], properties: dict = {}
    ) -> Model:
        """Register a model.

        Args:
            name (str): Model to be registered
            tags (List[str]): Optional grouping mechanism for resources
            properties (dict): Optional grouping mechanism for resources

        Returns:
            ModelRegistrar: Model
        """
        model = Model(name, tags=tags, properties=properties)
        self.__resources.append(model)
        return model


class ResourceClient:
    """The resource client is used to retrieve information on specific resources (entities, providers, features, labels, training sets, models, users). If retrieved resources are needed to register additional resources (e.g. registering a feature from a source), use the [Client](client.md) functions instead.

    **Using the Resource Client:**
    ``` py title="definitions.py"
    import featureform as ff
    from featureform import ResourceClient

    rc = ResourceClient("localhost:8000")

    # example query:
    redis = rc.get_provider("redis-quickstart")
    ```
    """

    def __init__(
        self, host=None, local=False, insecure=False, cert_path=None, dry_run=False
    ):
        """Initialise a Resource Client object.

        Args:
            host (str): The hostname of the Featureform instance. Exclude if using Localmode.
            local (bool): True if using Localmode.
            insecure (bool): True if connecting to an insecure Featureform endpoint. False if using a self-signed or public TLS certificate
            cert_path (str): The path to a public certificate if using a self-signed certificate.
        """
        # This line ensures that the warning is only raised if ResourceClient is instantiated directly
        # TODO: Remove this check once ServingClient is deprecated
        is_instantiated_directed = inspect.stack()[1].function != "__init__"
        if is_instantiated_directed:
            warnings.warn(
                "ResourceClient is deprecated and will be removed in future versions; use Client instead.",
                PendingDeprecationWarning,
            )
        self._dry_run = dry_run
        self._stub = None
        self.local = local

        if dry_run:
            return

        if local and host:
            raise ValueError("Cannot be local and have a host")
        elif not local:
            host = host or os.getenv("FEATUREFORM_HOST")
            if host is None:
                raise RuntimeError(
                    "If not in local mode then `host` must be passed or the environment"
                    " variable FEATUREFORM_HOST must be set."
                )
            if insecure:
                channel = insecure_channel(host)
            else:
                channel = secure_channel(host, cert_path)
            self._stub = ff_grpc.ApiStub(channel)
            self._host = host

    def apply(self, asynchronous=True):
        """
        Apply all definitions, creating and retrieving all specified resources.

        @param asynchronous: Wait for all resources to be ready before returning.
        """
        resource_state = state()
        if self._dry_run:
            print(resource_state.sorted_list())
            return

        if self.local:
            resource_state.create_all_local()
        else:
            resource_state.create_all(self._stub)

        if not asynchronous and self._stub:
            resources = resource_state.sorted_list()
            display_statuses(self._stub, resources)

        clear_state()

    def get_user(self, name, local=False):
        """Get a user. Prints out name of user, and all resources associated with the user.

        **Examples:**

        ``` py title="Input"
        featureformer = rc.get_user("featureformer")
        ```

        ``` json title="Output"
        // get_user prints out formatted information on user
        USER NAME:                     featureformer
        -----------------------------------------------

        NAME                           VARIANT                        TYPE
        avg_transactions               quickstart                     feature
        fraudulent                     quickstart                     label
        fraud_training                 quickstart                     training set
        transactions                   kaggle                         source
        average_user_transaction       quickstart                     source
        -----------------------------------------------
        ```

        ``` py title="Input"
        print(featureformer)
        ```

        ``` json title="Output"
        // get_user returns the User object

        name: "featureformer"
        features {
        name: "avg_transactions"
        variant: "quickstart"
        }
        labels {
        name: "fraudulent"
        variant: "quickstart"
        }
        trainingsets {
        name: "fraud_training"
        variant: "quickstart"
        }
        sources {
        name: "transactions"
        variant: "kaggle"
        }
        sources {
        name: "average_user_transaction"
        variant: "quickstart"
        }
        ```

        Args:
            name (str): Name of user to be retrieved

        Returns:
            user (User): User
        """
        if local:
            return get_user_info_local(name)
        return get_user_info(self._stub, name)

    def get_entity(self, name, local=False):
        """Get an entity. Prints out information on entity, and all resources associated with the entity.

        **Examples:**

        ``` py title="Input"
        entity = rc.get_entity("user")
        ```

        ``` json title="Output"
        // get_entity prints out formatted information on entity

        ENTITY NAME:                   user
        STATUS:                        NO_STATUS
        -----------------------------------------------

        NAME                           VARIANT                        TYPE
        avg_transactions               quickstart                     feature
        fraudulent                     quickstart                     label
        fraud_training                 quickstart                     training set
        -----------------------------------------------
        ```

        ``` py title="Input"
        print(postgres)
        ```

        ``` json title="Output"
        // get_entity returns the Entity object

        name: "user"
        features {
        name: "avg_transactions"
        variant: "quickstart"
        }
        labels {
        name: "fraudulent"
        variant: "quickstart"
        }
        trainingsets {
        name: "fraud_training"
        variant: "quickstart"
        }
        ```
        """
        if local:
            return get_entity_info_local(name)
        return get_entity_info(self._stub, name)

    def get_model(self, name, local=False) -> Model:
        """Get a model. Prints out information on model, and all resources associated with the model.

        Args:
            name (str): Name of model to be retrieved

        Returns:
            model (Model): Model
        """
        if local:
            model = get_model_info_local(name)
        else:
            model_proto = get_resource_info(self._stub, "model", name)
            if model_proto is None:
                model = None
            else:
                # TODO: apply values from proto
                model = Model(model_proto.name, tags=[], properties={})

        return model

    def get_provider(self, name, local=False):
        """Get a provider. Prints out information on provider, and all resources associated with the provider.

        **Examples:**

        ``` py title="Input"
        postgres = rc.get_provider("postgres-quickstart")
        ```

        ``` json title="Output"
        // get_provider prints out formatted information on provider

        NAME:                          postgres-quickstart
        DESCRIPTION:                   A Postgres deployment we created for the Featureform quickstart
        TYPE:                          POSTGRES_OFFLINE
        SOFTWARE:                      postgres
        STATUS:                        NO_STATUS
        -----------------------------------------------
        SOURCES:
        NAME                           VARIANT
        transactions                   kaggle
        average_user_transaction       quickstart
        -----------------------------------------------
        FEATURES:
        NAME                           VARIANT
        -----------------------------------------------
        LABELS:
        NAME                           VARIANT
        fraudulent                     quickstart
        -----------------------------------------------
        TRAINING SETS:
        NAME                           VARIANT
        fraud_training                 quickstart
        -----------------------------------------------
        ```

        ``` py title="Input"
        print(postgres)
        ```

        ``` json title="Output"
        // get_provider returns the Provider object

        name: "postgres-quickstart"
        description: "A Postgres deployment we created for the Featureform quickstart"
        type: "POSTGRES_OFFLINE"
        software: "postgres"
        serialized_config: "{\"Host\": \"quickstart-postgres\",
                            \"Port\": \"5432\",
                            \"Username\": \"postgres\",
                            \"Password\": \"password\",
                            \"Database\": \"postgres\"}"
        sources {
        name: "transactions"
        variant: "kaggle"
        }
        sources {
        name: "average_user_transaction"
        variant: "quickstart"
        }
        trainingsets {
        name: "fraud_training"
        variant: "quickstart"
        }
        labels {
        name: "fraudulent"
        variant: "quickstart"
        }
        ```

        Args:
            name (str): Name of provider to be retrieved

        Returns:
            provider (Provider): Provider
        """
        if local:
            return get_provider_info_local(name)
        return get_provider_info(self._stub, name)

    def get_feature(self, name, variant):
        name_variant = metadata_pb2.NameVariant(name=name, variant=variant)
        feature = None
        for x in self._stub.GetFeatureVariants(iter([name_variant])):
            feature = x
            break

        return Feature(
            name=feature.name,
            variant=feature.variant,
            source=(feature.source.name, feature.source.variant),
            value_type=feature.type,
            entity=feature.entity,
            owner=feature.owner,
            provider=feature.provider,
            location=ResourceColumnMapping("", "", ""),
            description=feature.description,
            status=feature.status.Status._enum_type.values[feature.status.status].name,
        )

    def print_feature(self, name, variant=None, local=False):
        """Get a feature. Prints out information on feature, and all variants associated with the feature. If variant is included, print information on that specific variant and all resources associated with it.

        **Examples:**

        ``` py title="Input"
        avg_transactions = rc.get_feature("avg_transactions")
        ```

        ``` json title="Output"
        // get_feature prints out formatted information on feature

        NAME:                          avg_transactions
        STATUS:                        NO_STATUS
        -----------------------------------------------
        VARIANTS:
        quickstart                     default
        -----------------------------------------------
        ```

        ``` py title="Input"
        print(avg_transactions)
        ```

        ``` json title="Output"
        // get_feature returns the Feature object

        name: "avg_transactions"
        default_variant: "quickstart"
        variants: "quickstart"
        ```

        ``` py title="Input"
        avg_transactions_variant = ff.get_feature("avg_transactions", "quickstart")
        ```

        ``` json title="Output"
        // get_feature with variant provided prints out formatted information on feature variant

        NAME:                          avg_transactions
        VARIANT:                       quickstart
        TYPE:                          float32
        ENTITY:                        user
        OWNER:                         featureformer
        PROVIDER:                      redis-quickstart
        STATUS:                        NO_STATUS
        -----------------------------------------------
        SOURCE:
        NAME                           VARIANT
        average_user_transaction       quickstart
        -----------------------------------------------
        TRAINING SETS:
        NAME                           VARIANT
        fraud_training                 quickstart
        -----------------------------------------------
        ```

        ``` py title="Input"
        print(avg_transactions_variant)
        ```

        ``` json title="Output"
        // get_feature returns the FeatureVariant object

        name: "avg_transactions"
        variant: "quickstart"
        source {
        name: "average_user_transaction"
        variant: "quickstart"
        }
        type: "float32"
        entity: "user"
        created {
        seconds: 1658168552
        nanos: 142461900
        }
        owner: "featureformer"
        provider: "redis-quickstart"
        trainingsets {
        name: "fraud_training"
        variant: "quickstart"
        }
        columns {
        entity: "user_id"
        value: "avg_transaction_amt"
        }
        ```

        Args:
            name (str): Name of feature to be retrieved
            variant (str): Name of variant of feature

        Returns:
            feature (Union[Feature, FeatureVariant]): Feature or FeatureVariant
        """
        if local:
            if not variant:
                return get_resource_info_local("feature", name)
            return get_feature_variant_info_local(name, variant)
        if not variant:
            return get_resource_info(self._stub, "feature", name)
        return get_feature_variant_info(self._stub, name, variant)

    def get_label(self, name, variant):
        name_variant = metadata_pb2.NameVariant(name=name, variant=variant)
        label = None
        for x in self._stub.GetLabelVariants(iter([name_variant])):
            label = x
            break

        return Label(
            name=label.name,
            variant=label.variant,
            source=(label.source.name, label.source.variant),
            value_type=label.type,
            entity=label.entity,
            owner=label.owner,
            provider=label.provider,
            location=ResourceColumnMapping("", "", ""),
            description=label.description,
            status=label.status.Status._enum_type.values[label.status.status].name,
        )

    def print_label(self, name, variant=None, local=False):
        """Get a label. Prints out information on label, and all variants associated with the label. If variant is included, print information on that specific variant and all resources associated with it.

        **Examples:**

        ``` py title="Input"
        fraudulent = rc.get_label("fraudulent")
        ```

        ``` json title="Output"
        // get_label prints out formatted information on label

        NAME:                          fraudulent
        STATUS:                        NO_STATUS
        -----------------------------------------------
        VARIANTS:
        quickstart                     default
        -----------------------------------------------
        ```

        ``` py title="Input"
        print(fraudulent)
        ```

        ``` json title="Output"
        // get_label returns the Label object

        name: "fraudulent"
        default_variant: "quickstart"
        variants: "quickstart"
        ```

        ``` py title="Input"
        fraudulent_variant = ff.get_label("fraudulent", "quickstart")
        ```

        ``` json title="Output"
        // get_label with variant provided prints out formatted information on label variant

        NAME:                          fraudulent
        VARIANT:                       quickstart
        TYPE:                          bool
        ENTITY:                        user
        OWNER:                         featureformer
        PROVIDER:                      postgres-quickstart
        STATUS:                        NO_STATUS
        -----------------------------------------------
        SOURCE:
        NAME                           VARIANT
        transactions                   kaggle
        -----------------------------------------------
        TRAINING SETS:
        NAME                           VARIANT
        fraud_training                 quickstart
        -----------------------------------------------
        ```

        ``` py title="Input"
        print(fraudulent_variant)
        ```

        ``` json title="Output"
        // get_label returns the LabelVariant object

        name: "fraudulent"
        variant: "quickstart"
        type: "bool"
        source {
        name: "transactions"
        variant: "kaggle"
        }
        entity: "user"
        created {
        seconds: 1658168552
        nanos: 154924300
        }
        owner: "featureformer"
        provider: "postgres-quickstart"
        trainingsets {
        name: "fraud_training"
        variant: "quickstart"
        }
        columns {
        entity: "customerid"
        value: "isfraud"
        }
        ```

        Args:
            name (str): Name of label to be retrieved
            variant (str): Name of variant of label

        Returns:
            label (Union[label, LabelVariant]): Label or LabelVariant
        """
        if local:
            if not variant:
                return get_resource_info_local("label", name)
            return get_label_variant_info_local(name, variant)
        if not variant:
            return get_resource_info(self._stub, "label", name)
        return get_label_variant_info(self._stub, name, variant)

    def get_training_set(self, name, variant):
        name_variant = metadata_pb2.NameVariant(name=name, variant=variant)
        ts = None
        for x in self._stub.GetTrainingSetVariants(iter([name_variant])):
            ts = x
            break

        return TrainingSet(
            name=ts.name,
            variant=ts.variant,
            owner=ts.owner,
            description=ts.description,
            status=ts.status.Status._enum_type.values[ts.status.status].name,
            label=(ts.label.name, ts.label.variant),
            features=[(f.name, f.variant) for f in ts.features],
            feature_lags=[],
            provider=ts.provider,
            # TODO: apply values from proto
            tags=[],
            properties={},
        )

    def print_training_set(self, name, variant=None, local=False):
        """Get a training set. Prints out information on training set, and all variants associated with the training set. If variant is included, print information on that specific variant and all resources associated with it.

        **Examples:**

        ``` py title="Input"
        fraud_training = rc.get_training_set("fraud_training")
        ```

        ``` json title="Output"
        // get_training_set prints out formatted information on training set

        NAME:                          fraud_training
        STATUS:                        NO_STATUS
        -----------------------------------------------
        VARIANTS:
        quickstart                     default
        -----------------------------------------------
        ```

        ``` py title="Input"
        print(fraud_training)
        ```

        ``` json title="Output"
        // get_training_set returns the TrainingSet object

        name: "fraud_training"
        default_variant: "quickstart"
        variants: "quickstart"
        ```

        ``` py title="Input"
        fraudulent_variant = ff.get_training set("fraudulent", "quickstart")
        ```

        ``` json title="Output"
        // get_training_set with variant provided prints out formatted information on training set variant

        NAME:                          fraud_training
        VARIANT:                       quickstart
        OWNER:                         featureformer
        PROVIDER:                      postgres-quickstart
        STATUS:                        NO_STATUS
        -----------------------------------------------
        LABEL:
        NAME                           VARIANT
        fraudulent                     quickstart
        -----------------------------------------------
        FEATURES:
        NAME                           VARIANT
        avg_transactions               quickstart
        -----------------------------------------------
        ```

        ``` py title="Input"
        print(fraudulent_variant)
        ```

        ``` json title="Output"
        // get_training_set returns the TrainingSetVariant object

        name: "fraud_training"
        variant: "quickstart"
        owner: "featureformer"
        created {
        seconds: 1658168552
        nanos: 157934800
        }
        provider: "postgres-quickstart"
        features {
        name: "avg_transactions"
        variant: "quickstart"
        }
        label {
        name: "fraudulent"
        variant: "quickstart"
        }
        ```

        Args:
            name (str): Name of training set to be retrieved
            variant (str): Name of variant of training set

        Returns:
            training_set (Union[TrainingSet, TrainingSetVariant]): TrainingSet or TrainingSetVariant
        """
        if local:
            if not variant:
                return get_resource_info_local("training-set", name)
            return get_training_set_variant_info_local(name, variant)
        if not variant:
            return get_resource_info(self._stub, "training-set", name)
        return get_training_set_variant_info(self._stub, name, variant)

    def get_source(self, name, variant):
        name_variant = metadata_pb2.NameVariant(name=name, variant=variant)
        source = None
        for x in self._stub.GetSourceVariants(iter([name_variant])):
            source = x
            break

        definition = self._get_source_definition(source)

        return Source(
            name=source.name,
            definition=definition,
            owner=source.owner,
            provider=source.provider,
            description=source.description,
            variant=source.variant,
            status=source.status.Status._enum_type.values[source.status.status].name,
            tags=[],
            properties={},
        )

    def _get_source_definition(self, source):
        if source.primaryData.table.name:
            return PrimaryData(Location(source.primaryData.table.name))
        elif source.transformation:
            return self._get_transformation_definition(source)
        else:
            raise Exception(f"Invalid source type {source}")

    def _get_transformation_definition(self, source):
        if source.transformation.DFTransformation.query != bytes():
            transformation = source.transformation.DFTransformation
            return DFTransformation(
                query=transformation.query,
                inputs=[(input.name, input.variant) for input in transformation.inputs],
            )
        elif source.transformation.SQLTransformation.query != "":
            return SQLTransformation(source.transformation.SQLTransformation.query)
        else:
            raise Exception(f"Invalid transformation type {source}")

    def print_source(self, name, variant=None, local=False):
        """Get a source. Prints out information on source, and all variants associated with the source. If variant is included, print information on that specific variant and all resources associated with it.

        **Examples:**

        ``` py title="Input"
        transactions = rc.get_transactions("transactions")
        ```

        ``` json title="Output"
        // get_source prints out formatted information on source

        NAME:                          transactions
        STATUS:                        NO_STATUS
        -----------------------------------------------
        VARIANTS:
        kaggle                         default
        -----------------------------------------------
        ```

        ``` py title="Input"
        print(transactions)
        ```

        ``` json title="Output"
        // get_source returns the Source object

        name: "transactions"
        default_variant: "kaggle"
        variants: "kaggle"
        ```

        ``` py title="Input"
        transactions_variant = rc.get_source("transactions", "kaggle")
        ```

        ``` json title="Output"
        // get_source with variant provided prints out formatted information on source variant

        NAME:                          transactions
        VARIANT:                       kaggle
        OWNER:                         featureformer
        DESCRIPTION:                   Fraud Dataset From Kaggle
        PROVIDER:                      postgres-quickstart
        STATUS:                        NO_STATUS
        -----------------------------------------------
        DEFINITION:
        TRANSFORMATION

        -----------------------------------------------
        SOURCES
        NAME                           VARIANT
        -----------------------------------------------
        PRIMARY DATA
        Transactions
        FEATURES:
        NAME                           VARIANT
        -----------------------------------------------
        LABELS:
        NAME                           VARIANT
        fraudulent                     quickstart
        -----------------------------------------------
        TRAINING SETS:
        NAME                           VARIANT
        fraud_training                 quickstart
        -----------------------------------------------
        ```

        ``` py title="Input"
        print(transactions_variant)
        ```

        ``` json title="Output"
        // get_source returns the SourceVariant object

        name: "transactions"
        variant: "kaggle"
        owner: "featureformer"
        description: "Fraud Dataset From Kaggle"
        provider: "postgres-quickstart"
        created {
        seconds: 1658168552
        nanos: 128768000
        }
        trainingsets {
        name: "fraud_training"
        variant: "quickstart"
        }
        labels {
        name: "fraudulent"
        variant: "quickstart"
        }
        primaryData {
        table {
            name: "Transactions"
        }
        }
        ```

        Args:
            name (str): Name of source to be retrieved
            variant (str): Name of variant of source

        Returns:
            source (Union[Source, SourceVariant]): Source or SourceVariant
        """
        if local:
            if not variant:
                return get_resource_info_local("source", name)
            return get_source_variant_info_local(name, variant)
        if not variant:
            return get_resource_info(self._stub, "source", name)
        return get_source_variant_info(self._stub, name, variant)

    def list_features(self, local=False):
        """List all features.

        **Examples:**
        ``` py title="Input"
        features_list = rc.list_features()
        ```

        ``` json title="Output"
        // list_features prints out formatted information on all features

        NAME                           VARIANT                        STATUS
        user_age                       quickstart (default)           READY
        avg_transactions               quickstart (default)           READY
        avg_transactions               production                     CREATED
        ```

        ``` py title="Input"
        print(features_list)
        ```

        ``` json title="Output"
        // list_features returns a list of Feature objects

        [name: "user_age"
        default_variant: "quickstart"
        variants: "quickstart"
        , name: "avg_transactions"
        default_variant: "quickstart"
        variants: "quickstart"
        variants: "production"
        ]
        ```

        Returns:
            features (List[Feature]): List of Feature Objects
        """
        if local:
            return list_local(
                "feature", [ColumnName.NAME, ColumnName.VARIANT, ColumnName.STATUS]
            )
        return list_name_variant_status(self._stub, "feature")

    def list_labels(self, local=False):
        """List all labels.

        **Examples:**
        ``` py title="Input"
        features_list = rc.list_labels()
        ```

        ``` json title="Output"
        // list_labels prints out formatted information on all labels

        NAME                           VARIANT                        STATUS
        user_age                       quickstart (default)           READY
        avg_transactions               quickstart (default)           READY
        avg_transactions               production                     CREATED
        ```

        ``` py title="Input"
        print(label_list)
        ```

        ``` json title="Output"
        // list_features returns a list of Feature objects

        [name: "user_age"
        default_variant: "quickstart"
        variants: "quickstart"
        , name: "avg_transactions"
        default_variant: "quickstart"
        variants: "quickstart"
        variants: "production"
        ]
        ```

        Returns:
            labels (List[Label]): List of Label Objects
        """
        if local:
            return list_local(
                "label", [ColumnName.NAME, ColumnName.VARIANT, ColumnName.STATUS]
            )
        return list_name_variant_status(self._stub, "label")

    def list_users(self, local=False):
        """List all users. Prints a list of all users.

        **Examples:**
        ``` py title="Input"
        users_list = rc.list_users()
        ```

        ``` json title="Output"
        // list_users prints out formatted information on all users

        NAME                           STATUS
        featureformer                  NO_STATUS
        featureformers_friend          CREATED
        ```

        ``` py title="Input"
        print(features_list)
        ```

        ``` json title="Output"
        // list_features returns a list of Feature objects

        [name: "featureformer"
        features {
        name: "avg_transactions"
        variant: "quickstart"
        }
        labels {
        name: "fraudulent"
        variant: "quickstart"
        }
        trainingsets {
        name: "fraud_training"
        variant: "quickstart"
        }
        sources {
        name: "transactions"
        variant: "kaggle"
        }
        sources {
        name: "average_user_transaction"
        variant: "quickstart"
        },
        name: "featureformers_friend"
        features {
        name: "user_age"
        variant: "production"
        }
        sources {
        name: "user_profiles"
        variant: "production"
        }
        ]
        ```

        Returns:
            users (List[User]): List of User Objects
        """
        if local:
            return list_local("user", [ColumnName.NAME, ColumnName.STATUS])
        return list_name_status(self._stub, "user")

    def list_entities(self, local=False):
        """List all entities. Prints a list of all entities.

        **Examples:**
        ``` py title="Input"
        entities = rc.list_entities()
        ```

        ``` json title="Output"
        // list_entities prints out formatted information on all entities

        NAME                           STATUS
        user                           CREATED
        transaction                    CREATED
        ```

        ``` py title="Input"
        print(features_list)
        ```

        ``` json title="Output"
        // list_entities returns a list of Entity objects

        [name: "user"
        features {
        name: "avg_transactions"
        variant: "quickstart"
        }
        features {
        name: "avg_transactions"
        variant: "production"
        }
        features {
        name: "user_age"
        variant: "quickstart"
        }
        labels {
        name: "fraudulent"
        variant: "quickstart"
        }
        trainingsets {
        name: "fraud_training"
        variant: "quickstart"
        }
        ,
        name: "transaction"
        features {
        name: "amount_spent"
        variant: "production"
        }
        ]
        ```

        Returns:
            entities (List[Entity]): List of Entity Objects
        """
        if local:
            return list_local("entity", [ColumnName.NAME, ColumnName.STATUS])
        return list_name_status(self._stub, "entity")

    def list_sources(self, local=False):
        """List all sources. Prints a list of all sources.

        **Examples:**
        ``` py title="Input"
        sources_list = rc.list_sources()
        ```

        ``` json title="Output"
        // list_sources prints out formatted information on all sources

        NAME                           VARIANT                        STATUS                         DESCRIPTION
        average_user_transaction       quickstart (default)           NO_STATUS                      the average transaction amount for a user
        transactions                   kaggle (default)               NO_STATUS                      Fraud Dataset From Kaggle
        ```

        ``` py title="Input"
        print(sources_list)
        ```

        ``` json title="Output"
        // list_sources returns a list of Source objects

        [name: "average_user_transaction"
        default_variant: "quickstart"
        variants: "quickstart"
        , name: "transactions"
        default_variant: "kaggle"
        variants: "kaggle"
        ]
        ```

        Returns:
            sources (List[Source]): List of Source Objects
        """
        if local:
            return list_local(
                "source",
                [
                    ColumnName.NAME,
                    ColumnName.VARIANT,
                    ColumnName.STATUS,
                    ColumnName.DESCRIPTION,
                ],
            )
        return list_name_variant_status_desc(self._stub, "source")

    def list_training_sets(self, local=False):
        """List all training sets. Prints a list of all training sets.

        **Examples:**
        ``` py title="Input"
        training_sets_list = rc.list_training_sets()
        ```

        ``` json title="Output"
        // list_training_sets prints out formatted information on all training sets

        NAME                           VARIANT                        STATUS                         DESCRIPTION
        fraud_training                 quickstart (default)           READY                          Training set for fraud detection.
        fraud_training                 v2                             CREATED                        Improved training set for fraud detection.
        recommender                    v1 (default)                   CREATED                        Training set for recommender system.
        ```

        ``` py title="Input"
        print(training_sets_list)
        ```

        ``` json title="Output"
        // list_training_sets returns a list of TrainingSet objects

        [name: "fraud_training"
        default_variant: "quickstart"
        variants: "quickstart", "v2",
        name: "recommender"
        default_variant: "v1"
        variants: "v1"
        ]
        ```

        Returns:
            training_sets (List[TrainingSet]): List of TrainingSet Objects
        """
        if local:
            return list_local(
                "training-set", [ColumnName.NAME, ColumnName.VARIANT, ColumnName.STATUS]
            )
        return list_name_variant_status_desc(self._stub, "training-set")

    def list_models(self, local=False) -> List[Model]:
        """List all models. Prints a list of all models.

        Returns:
            models (List[Model]): List of Model Objects
        """
        models = []
        if local:
            rows = list_local("model", [ColumnName.NAME])
            models = [Model(row["name"], tags=[], properties={}) for row in rows]
        else:
            model_protos = list_name(self._stub, "model")
            # TODO: apply values from proto
            models = [
                Model(proto.name, tags=[], properties={}) for proto in model_protos
            ]

        return models

    def list_providers(self, local=False):
        """List all providers. Prints a list of all providers.

        **Examples:**
        ``` py title="Input"
        providers_list = rc.list_providers()
        ```

        ``` json title="Output"
        // list_providers prints out formatted information on all providers

        NAME                           STATUS                         DESCRIPTION
        redis-quickstart               CREATED                      A Redis deployment we created for the Featureform quickstart
        postgres-quickstart            CREATED                      A Postgres deployment we created for the Featureform quickst
        ```

        ``` py title="Input"
        print(providers_list)
        ```

        ``` json title="Output"
        // list_providers returns a list of Providers objects

        [name: "redis-quickstart"
        description: "A Redis deployment we created for the Featureform quickstart"
        type: "REDIS_ONLINE"
        software: "redis"
        serialized_config: "{\"Addr\": \"quickstart-redis:6379\", \"Password\": \"\", \"DB\": 0}"
        features {
        name: "avg_transactions"
        variant: "quickstart"
        }
        features {
        name: "avg_transactions"
        variant: "production"
        }
        features {
        name: "user_age"
        variant: "quickstart"
        }
        , name: "postgres-quickstart"
        description: "A Postgres deployment we created for the Featureform quickstart"
        type: "POSTGRES_OFFLINE"
        software: "postgres"
        serialized_config: "{\"Host\": \"quickstart-postgres\", \"Port\": \"5432\", \"Username\": \"postgres\", \"Password\": \"password\", \"Database\": \"postgres\"}"
        sources {
        name: "transactions"
        variant: "kaggle"
        }
        sources {
        name: "average_user_transaction"
        variant: "quickstart"
        }
        trainingsets {
        name: "fraud_training"
        variant: "quickstart"
        }
        labels {
        name: "fraudulent"
        variant: "quickstart"
        }
        ]
        ```

        Returns:
            providers (List[Provider]): List of Provider Objects
        """
        if local:
            return list_local(
                "provider", [ColumnName.NAME, ColumnName.STATUS, ColumnName.DESCRIPTION]
            )
        return list_name_status_desc(self._stub, "provider")

    def search(self, raw_query, local=False):
        """Search for registered resources. Prints a list of results.

        **Examples:**
        ``` py title="Input"
        providers_list = rc.search("transact")
        ```

        ``` json title="Output"
        // search prints out formatted information on all matches

        NAME                           VARIANT            TYPE
        avg_transactions               default            Source
        ```
        """
        if type(raw_query) != str or len(raw_query) == 0:
            raise Exception("query must be string and cannot be empty")
        processed_query = raw_query.translate({ord(i): None for i in ".,-@!*#"})
        if local:
            return search_local(processed_query)
        else:
            return search(processed_query, self._host)


class ColumnResource:
    """
    Base class for all column resources. This class is not meant to be instantiated directly.
    In the original syntax, features and labels were registered using the `register_resources`
    method on the sources (e.g. SQL/DF transformation or tables sources); however, in the new
    Class API syntax, features and labels can now be declared as class attributes on an entity
    class. This means that all possible params for either resource must be passed into this base
    class prior to calling `register_column_resources` on the registrar.
    """

    def __init__(
        self,
        transformation_args: tuple,
        type: Union[ColumnTypes, str],
        resource_type: str,
        entity: Union[Entity, str],
        variant: str,
        owner: Union[str, UserRegistrar],
        inference_store: Union[str, OnlineProvider, FileStoreProvider],
        timestamp_column: str,
        description: str,
        schedule: str,
        tags: List[str],
        properties: Dict[str, str],
    ):
        registrar, source_name_variant, columns = transformation_args
        self.type = type if isinstance(type, str) else type.value
        self.registrar = registrar
        self.source = source_name_variant
        self.entity_column = columns[0]
        self.source_column = columns[1]
        self.resource_type = resource_type
        self.entity = entity
        self.variant = variant
        self.owner = owner
        self.inference_store = inference_store
        if not timestamp_column and len(columns) == 3:
            self.timestamp_column = columns[2]
        elif timestamp_column and len(columns) == 3:
            raise Exception("Timestamp column specified twice.")
        else:
            self.timestamp_column = timestamp_column
        self.description = description
        self.schedule = schedule
        self.tags = tags
        self.properties = properties

    def register(self):
        features, labels = self.features_and_labels()

        self.registrar.register_column_resources(
            source=self.source,
            entity=self.entity,
            entity_column=self.entity_column,
            owner=self.owner,
            inference_store=self.inference_store,
            features=features,
            labels=labels,
            timestamp_column=self.timestamp_column,
            schedule=self.schedule,
        )

    def features_and_labels(self) -> Tuple[List[ColumnMapping], List[ColumnMapping]]:
        resources = [
            {
                "name": self.name,
                "variant": self.variant,
                "column": self.source_column,
                "type": self.type,
                "description": self.description,
                "tags": self.tags,
                "properties": self.properties,
            }
        ]
        if self.resource_type == "feature":
            features = resources
            labels = []
        elif self.resource_type == "label":
            features = []
            labels = resources
        else:
            raise ValueError(f"Resource type {self.resource_type} not supported")
        return (features, labels)


class Variants:
    def __init__(self, resources: Dict[str, ColumnResource]):
        self.resources = resources
        self.validate_variant_names()

    def validate_variant_names(self):
        for variant_key, resource in self.resources.items():
            if resource.variant == "default":
                resource.variant = variant_key
            if resource.variant != variant_key:
                raise ValueError(
                    f"Variant name {variant_key} does not match resource variant name {resource.variant}"
                )

    def register(self):
        for resource in self.resources.values():
            resource.register()


class FeatureColumnResource(ColumnResource):
    def __init__(
        self,
        transformation_args: tuple,
        type: Union[ColumnTypes, str],
        entity: Union[Entity, str] = "",
        variant="default",
        owner: str = "",
        inference_store: Union[str, OnlineProvider, FileStoreProvider] = "",
        timestamp_column: str = "",
        description: str = "",
        schedule: str = "",
        tags: List[str] = [],
        properties: Dict[str, str] = {},
    ):
        super().__init__(
            transformation_args=transformation_args,
            type=type,
            resource_type="feature",
            entity=entity,
            variant=variant,
            owner=owner,
            inference_store=inference_store,
            timestamp_column=timestamp_column,
            description=description,
            schedule=schedule,
            tags=tags,
            properties=properties,
        )


class LabelColumnResource(ColumnResource):
    def __init__(
        self,
        transformation_args: tuple,
        type: Union[ColumnTypes, str],
        entity: Union[Entity, str] = "",
        variant="default",
        owner: str = "",
        inference_store: Union[str, OnlineProvider, FileStoreProvider] = "",
        timestamp_column: str = "",
        description: str = "",
        schedule: str = "",
        tags: List[str] = [],
        properties: Dict[str, str] = {},
    ):
        super().__init__(
            transformation_args=transformation_args,
            type=type,
            resource_type="label",
            entity=entity,
            variant=variant,
            owner=owner,
            inference_store=inference_store,
            timestamp_column=timestamp_column,
            description=description,
            schedule=schedule,
            tags=tags,
            properties=properties,
        )


def entity(cls):
    """
    Class decorator for registering entities and their associated features and labels.

    **Examples**
    ```python
    @ff.entity
    class User:
        avg_transactions = ff.Feature()
        fraudulent = ff.Label()
    ```

    Args:
        cls (class): Class to be decorated

    Returns:
        cls (class): Decorated class
    """
    # 1. Use the lowercase name of the class as the entity name
    entity = register_entity(cls.__name__.lower())
    # 2. Given the Feature/Label/Variant class constructors are evaluated
    #    before the entity decorator, apply the entity name to their
    #    respective name dictionaries prior to registration
    for attr_name in cls.__dict__:
        if isinstance(cls.__dict__[attr_name], ColumnResource):
            resource = cls.__dict__[attr_name]
            resource.name = attr_name
            resource.entity = entity
            resource.register()
        elif isinstance(cls.__dict__[attr_name], Variants):
            variants = cls.__dict__[attr_name]
            for variant_key, resource in variants.resources.items():
                resource.name = attr_name
                resource.entity = entity
                resource.register()
    return cls


global_registrar = Registrar()
state = global_registrar.state
clear_state = global_registrar.clear_state
register_user = global_registrar.register_user
register_redis = global_registrar.register_redis
register_blob_store = global_registrar.register_blob_store
register_bigquery = global_registrar.register_bigquery
register_firestore = global_registrar.register_firestore
register_cassandra = global_registrar.register_cassandra
register_dynamodb = global_registrar.register_dynamodb
register_mongodb = global_registrar.register_mongodb
register_snowflake = global_registrar.register_snowflake
register_snowflake_legacy = global_registrar.register_snowflake_legacy
register_postgres = global_registrar.register_postgres
register_redshift = global_registrar.register_redshift
register_spark = global_registrar.register_spark
register_k8s = global_registrar.register_k8s
register_s3 = global_registrar.register_s3
register_hdfs = global_registrar.register_hdfs
register_gcs = global_registrar.register_gcs
register_local = global_registrar.register_local
register_entity = global_registrar.register_entity
register_column_resources = global_registrar.register_column_resources
register_training_set = global_registrar.register_training_set
register_model = global_registrar.register_model
sql_transformation = global_registrar.sql_transformation
register_sql_transformation = global_registrar.register_sql_transformation
get_entity = global_registrar.get_entity
get_source = global_registrar.get_source
get_local_provider = global_registrar.get_local_provider
get_redis = global_registrar.get_redis
get_postgres = global_registrar.get_postgres
get_mongodb = global_registrar.get_mongodb
get_snowflake = global_registrar.get_snowflake
get_snowflake_legacy = global_registrar.get_snowflake_legacy
get_redshift = global_registrar.get_redshift
get_bigquery = global_registrar.get_bigquery
get_spark = global_registrar.get_spark
get_kubernetes = global_registrar.get_kubernetes
get_blob_store = global_registrar.get_blob_store
get_s3 = global_registrar.get_s3
get_gcs = global_registrar.get_gcs
ondemand_feature = global_registrar.ondemand_feature
ResourceStatus = ResourceStatus


Nil = ColumnTypes.NIL
String = ColumnTypes.STRING
Int = ColumnTypes.INT
Int32 = ColumnTypes.INT32
Int64 = ColumnTypes.INT64
Float32 = ColumnTypes.FLOAT32
Float64 = ColumnTypes.FLOAT64
Bool = ColumnTypes.BOOL
DateTime = ColumnTypes.DATETIME<|MERGE_RESOLUTION|>--- conflicted
+++ resolved
@@ -2868,9 +2868,6 @@
             if not isinstance(nv, tuple):
                 inputs[i] = nv.name_variant()
             if isinstance(nv, tuple):
-<<<<<<< HEAD
-                self._verify_tuple(nv)
-=======
                 try:
                     self._verify_tuple(nv)
                 except TypeError as e:
@@ -2883,7 +2880,6 @@
                         f" '{nv}' is not a valid tuple: {e}"
                     )
 
->>>>>>> b1528dbd
         decorator = DFTransformationDecorator(
             registrar=self,
             name=name,
@@ -2899,22 +2895,6 @@
         self.__resources.append(decorator)
         return decorator
 
-<<<<<<< HEAD
-    def _verify_tuple(self, tuple):
-        if len(tuple) != 2:
-            raise TypeError(
-                "Tuple must be of length 2, got length {}".format(len(tuple))
-            )
-        if len(tuple) == 2:
-            not_string_tuples = not (
-                isinstance(tuple[0], str) and isinstance(tuple[1], str)
-            )
-            if not_string_tuples:
-                first_position_type = type(tuple[0]).__name__
-                second_position_type = type(tuple[1]).__name__
-                raise TypeError(
-                    f"input tuple must be of type (str, str); got ({first_position_type}, {second_position_type})"
-=======
     def _verify_tuple(self, nv_tuple):
         if not isinstance(nv_tuple, tuple):
             raise TypeError(f"not a tuple; received: '{type(nv_tuple).__name__}' type")
@@ -2932,7 +2912,6 @@
                 second_position_type = type(nv_tuple[1]).__name__
                 raise TypeError(
                     f"Tuple must be of type (str, str); got ({first_position_type}, {second_position_type})"
->>>>>>> b1528dbd
                 )
 
     def ondemand_feature(
