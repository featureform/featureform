import os
import shutil
import stat
import sys

import featureform as ff
from featureform import ResourceRedefinedError, InvalidSQLQuery

sys.path.insert(0, "client/src/")
import pytest
from featureform.register import (
    Provider,
    Registrar,
    SQLTransformationDecorator,
    DFTransformationDecorator,
    SnowflakeConfig,
    Model,
)


@pytest.mark.parametrize(
    "account,organization,account_locator,should_error",
    [
        ["", "", "", True],
        ["account", "", "", True],
        ["", "org", "", True],
        ["account", "org", "", False],
        ["", "", "account_locator", False],
        ["account", "org", "account_locator", True],
    ],
)
def test_snowflake_config_credentials(
    account, organization, account_locator, should_error
):
    if should_error:
        with pytest.raises(ValueError):
            SnowflakeConfig(
                account=account,
                organization=organization,
                account_locator=account_locator,
                username="",
                password="",
                schema="",
            )
    else:  # Creating Obj should not error with proper credentials
        SnowflakeConfig(
            account=account,
            organization=organization,
            account_locator=account_locator,
            username="",
            password="",
            schema="",
        )


@pytest.fixture
<<<<<<< HEAD
def local():
    return "local"


@pytest.fixture
=======
>>>>>>> 8ef7ff60
def registrar():
    return Registrar()


def name():
    """doc string"""
    return "query"


def empty_string():
    return ""


def return_5():
    return 5


@pytest.mark.parametrize(
    "sql_query, expected_query, inputs",
    [
        (
            "SELECT * FROM {{ arg1 }} JOIN {{ arg2 }}",
            "SELECT * FROM {{ df.var }} JOIN {{ df2.var2 }}",
            [("df", "var"), ("df2", "var2")],
        ),
        (
            "SELECT * FROM {{ arg1 }} JOIN {{ arg1 }} JOIN {{ arg2 }} JOIN {{ arg2 }}",
            "SELECT * FROM {{ df.var }} JOIN {{ df.var }} JOIN {{ df2.var2 }} JOIN {{ df2.var2 }}",
            [("df", "var"), ("df2", "var2")],
        ),
        (
            "SELECT * FROM {{arg1}} JOIN {{         arg1  }} JOIN {{     arg2 }} JOIN {{ arg2       }}",
            "SELECT * FROM {{ df.var }} JOIN {{ df.var }} JOIN {{ df2.var2 }} JOIN {{ df2.var2 }}",
            [("df", "var"), ("df2", "var2")],
        ),
        (
            "SELECT * FROM {{arg1}} JOIN {{         arg1  }} JOIN {{     arg2 }} JOIN {{ some_transformation.variant       }}",
            "SELECT * FROM {{ df.var }} JOIN {{ df.var }} JOIN {{ df2.var2 }} JOIN {{ some_transformation.variant       }}",
            [("df", "var"), ("df2", "var2")],
        ),
    ],
)
def test_sql_transformation_inputs_valid(registrar, sql_query, expected_query, inputs):
    def my_function(arg1, arg2):
        return sql_query

    dec = SQLTransformationDecorator(
        registrar=registrar,
        owner="",
        provider="",
        variant="sql",
        tags=[],
        properties={},
        inputs=inputs,
    )
    dec.__call__(my_function)

    # Check that Transformation definition does not error when converting to source
    source = dec.to_source()
    assert (
        source.definition.kwargs()["transformation"].SQLTransformation.query
        == expected_query
    )


@pytest.mark.parametrize(
    "fn, inputs, error_message",
    [
        (
            lambda arg1, arg2, arg3: "SELECT * FROM {{ arg1 }} JOIN {{ arg2 }}",
            [("df", "var"), ("df2", "var2")],
            "Transformation function has more parameters than inputs.",
        ),
        (
            lambda arg1, arg2: "SELECT * FROM {{ arg1 }} JOIN {{ arg2 }} JOIN {{ arg3 }}",
            [("df", "var"), ("df2", "var2")],
            "SQL placeholder '{{ arg3 }}' not found in input arguments",
        ),
        (
            lambda arg1, arg2: "SELECT * FROM {{ arg1 }} JOIN {{ arg2 }}",
            [],
            "Transformation function has more parameters than inputs.",
        ),
        (
            lambda arg1: "SELECT * FROM {{ arg1 }} JOIN {{ arg2 }}",
            [("df", "var"), ("df2", "var2")],
            "Too many inputs for transformation function.",
        ),
    ],
)
def test_sql_transformation_inputs_error(registrar, fn, inputs, error_message):
    with pytest.raises(ValueError) as e:
        dec = SQLTransformationDecorator(
            registrar=registrar,
            owner="",
            provider="",
            variant="sql",
            tags=[],
            properties={},
            inputs=inputs,
        )
        dec.__call__(fn)
        dec.to_source().definition.kwargs()
    assert error_message in str(e.value)


def test_sql_transformation_empty_description(registrar):
    def my_function():
        return "SELECT * FROM {{ name.variant }}"

    dec = SQLTransformationDecorator(
        registrar=registrar,
        owner="",
        provider="",
        variant="sql",
        tags=[],
        properties={},
    )
    dec.__call__(my_function)

    # Checks that Transformation definition does not error when converting to source
    dec.to_source()


def test_df_transformation_empty_description(registrar):
    def my_function(df):
        return df

    dec = DFTransformationDecorator(
        registrar=registrar,
        owner="",
        provider="",
        variant="df",
        tags=[],
        properties={},
        inputs=[("df", "var")],
    )
    dec.__call__(my_function)

    # Checks that Transformation definition does not error when converting to source
    dec.to_source()


@pytest.mark.parametrize(
    # fmt: off
    "func,args,should_raise",
    [
        # Same number of arguments, should not raise an error
        (
                lambda a, b: None,
                [("name1", "var1"), ("name2", "var2")],
                False,
        ),
        # 0 function arguments, 1 decorator argument, should not raise an error
        (
                lambda: None,
                [("name1", "var1")],
                False
        ),
        # 1 function argument, 0 decorator arguments, should raise an error
        (
                lambda df: None,
                [],
                True
        ),
        # 5 function arguments, 3 decorator arguments, should raise an error
        (
                lambda a, b, c, d, e: None,
                [("name1", "var1"), ("name2", "var2"), ("name3", "var3")],
                True,
        ),
        # 2 function arguments, 5 decorator arguments, should not raise an error
        (
                lambda x, y: None,
                [("name1", "var1"), ("name2", "var2"), ("name3", "var3"), ("name4", "var4")],
                False,
        ),
    ],
    # fmt: on
)
def test_transformations_invalid_args_and_inputs(registrar, func, args, should_raise):
    dec = DFTransformationDecorator(
        registrar=registrar,
        owner="",
        provider="",
        variant="df",
        inputs=args,
        tags=[],
        properties={},
    )

    if should_raise:
        with pytest.raises(ValueError) as e:
            dec(func)

        assert "Transformation function has more parameters than inputs." in str(
            e.value
        )
    else:
        dec(func)  # Should not raise an error


def test_valid_model_registration():
    model_name = "model_a"

    model = ff.register_model(model_name)

    assert isinstance(model, Model) and model.name == model_name


def test_invalid_model_registration():
    with pytest.raises(
        TypeError, match="missing 1 required positional argument: 'name'"
    ):
        model = ff.register_model()


@pytest.mark.parametrize(
    "provider_name,func",
    [("snowflake", ff.get_snowflake), ("snowflake_legacy", ff.get_snowflake_legacy)],
)
def test_get_snowflake_functions(provider_name, func):
    offlineSQLProvider = func(provider_name)
    assert offlineSQLProvider.name() == provider_name


@pytest.mark.parametrize(
    "tuple,error",
    [
        (("name", "variant"), None),
        (
            ("name", "variant", "owner"),
            TypeError("Tuple must be of length 2, got length 3"),
        ),
        (("name"), TypeError("not a tuple; received: 'str' type")),
        (
            ("name",),
            TypeError("Tuple must be of length 2, got length 1"),
        ),
        (
            ("name", [1, 2, 3]),
            TypeError("Tuple must be of type (str, str); got (str, list)"),
        ),
        (
            ([1, 2, 3], "variant"),
            TypeError("Tuple must be of type (str, str); got (list, str)"),
        ),
    ],
)
def test_local_provider_verify_inputs(tuple, error):
    try:
        r = Registrar()
        assert r._verify_tuple(tuple) is None and error is None
    except Exception as e:
        assert type(e).__name__ == type(error).__name__
        assert str(e) == str(error)


def del_rw(action, name, exc):
    os.chmod(name, stat.S_IWRITE)
    os.remove(name)


@pytest.fixture(autouse=True)
def run_before_and_after_tests(tmpdir):
    """Fixture to execute asserts before and after a test is run"""
    # Remove any lingering Databases
    try:
        shutil.rmtree(".featureform", onerror=del_rw)
    except:
        print("File Already Removed")
    yield
    try:
        shutil.rmtree(".featureform", onerror=del_rw)
    except:
        print("File Already Removed")


@pytest.mark.parametrize(
    "sql_query, expected_valid_sql_query",
    [
        ("SELECT * FROM X", False),
        ("SELECT * FROM", False),
        ("SELECT * FROM     \n {{ name }}", True),
        ("SELECT * FROM     \n {{name}}", True),
        ("SELECT * FROM {{ name.variant }}", True),
        ("SELECT * FROM {{name.variant }}", True),
        ("SELECT * FROM     \n {{ name.variant }}", True),
        ("SELECT * FROM     \n {{name.variant}}", True),
        ("SELECT * FROM     \n {{name . variant}}", False),
        (
            """
                                            SELECT *
                                            FROM {{ name.variant2 }}
                                            WHERE x >= 5.
                                            """,
            True,
        ),
        (
            "SELECT CustomerID as user_id, avg(TransactionAmount) as avg_transaction_amt from {{transactions.kaggle}} GROUP BY user_id",
            True,
        ),
        (
            (
                "SELECT CustomerID as user_id, avg(TransactionAmount) "
                "as avg_transaction_amt from {{transactions.kaggle}} GROUP BY user_id"
            ),
            True,
        ),
    ],
)
def test_assert_query_contains_at_least_one_source(sql_query, expected_valid_sql_query):
    dec = SQLTransformationDecorator(
        registrar=registrar,
        owner="",
        provider="",
        variant="sql",
        tags=[],
        properties={},
    )

    if not expected_valid_sql_query:
        with pytest.raises(InvalidSQLQuery) as ex_info:
            dec._assert_query_contains_at_least_one_source(sql_query)
        assert (
            str(ex_info.value)
            == f"Invalid SQL query. Query: ' {sql_query} ' No source specified."
        )
    else:
        dec._assert_query_contains_at_least_one_source(sql_query)


@pytest.mark.parametrize(
    "bucket_name, expected_error",
    [
        ("s3://bucket_name", None),
        ("bucket_name", None),
        ("s3a://bucket_name", None),
        (
            "bucket_name/",
            ValueError(
                "bucket_name cannot contain '/'. bucket_name should be the name of the AWS S3 bucket only."
            ),
        ),
        (
            "s3://bucket_name/",
            ValueError(
                "bucket_name cannot contain '/'. bucket_name should be the name of the AWS S3 bucket only."
            ),
        ),
        (
            "s3a://bucket_name/",
            ValueError(
                "bucket_name cannot contain '/'. bucket_name should be the name of the AWS S3 bucket only."
            ),
        ),
    ],
)
def test_register_s3(bucket_name, expected_error, ff_registrar, aws_credentials):
    try:
        _ = ff_registrar.register_s3(
            name="s3_bucket",
            credentials=aws_credentials,
            bucket_region="us-east-1",
            bucket_name=bucket_name,
        )
    except ValueError as ve:
        assert str(ve) == str(expected_error)
    except Exception as e:
        raise e


@pytest.mark.parametrize(
    "bucket_name, expected_error",
    [
        ("gs://bucket_name", None),
        ("bucket_name", None),
        (
            "bucket_name/",
            ValueError(
                "bucket_name cannot contain '/'. bucket_name should be the name of the GCS bucket only."
            ),
        ),
        (
            "gs://bucket_name/",
            ValueError(
                "bucket_name cannot contain '/'. bucket_name should be the name of the GCS bucket only."
            ),
        ),
    ],
)
def test_register_gcs(bucket_name, expected_error, ff_registrar, gcp_credentials):
    try:
        _ = ff_registrar.register_gcs(
            name="gcs_bucket",
            bucket_name=bucket_name,
            root_path="",
            credentials=gcp_credentials,
        )
    except ValueError as ve:
        assert str(ve) == str(expected_error)
    except Exception as e:
        raise e


@pytest.mark.parametrize(
    "container_name, expected_error",
    [
        ("abfss://container_name", None),
        ("container_name", None),
        (
            "container_name/",
            ValueError(
                "container_name cannot contain '/'. container_name should be the name of the Azure Blobstore container only."
            ),
        ),
        (
            "abfss://bucket_name/",
            ValueError(
                "container_name cannot contain '/'. container_name should be the name of the Azure Blobstore container only."
            ),
        ),
    ],
)
def test_register_blob_store(container_name, expected_error, ff_registrar):
    try:
        _ = ff_registrar.register_blob_store(
            name="blob_store_container",
            container_name=container_name,
            root_path="custom/path/in/container",
            account_name="account_name",
            account_key="azure_account_key",
        )
    except ValueError as ve:
        assert str(ve) == str(expected_error)
    except Exception as e:
        raise e<|MERGE_RESOLUTION|>--- conflicted
+++ resolved
@@ -54,14 +54,6 @@
 
 
 @pytest.fixture
-<<<<<<< HEAD
-def local():
-    return "local"
-
-
-@pytest.fixture
-=======
->>>>>>> 8ef7ff60
 def registrar():
     return Registrar()
 
