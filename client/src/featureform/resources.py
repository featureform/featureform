--- conflicted
+++ resolved
@@ -231,7 +231,6 @@
         return bytes(json.dumps(config), "utf-8")
 
 
-<<<<<<< HEAD
 @typechecked
 @dataclass
 class BigQueryConfig:
@@ -251,11 +250,8 @@
         }
         return bytes(json.dumps(config), "utf-8")
 
-Config = Union[RedisConfig, SnowflakeConfig, PostgresConfig, RedshiftConfig, BigQueryConfig]
-
-=======
-Config = Union[RedisConfig, SnowflakeConfig, PostgresConfig, RedshiftConfig, LocalConfig]
->>>>>>> a0c4253a
+
+Config = Union[RedisConfig, SnowflakeConfig, PostgresConfig, RedshiftConfig, LocalConfig, BigQueryConfig]
 
 @typechecked
 @dataclass
