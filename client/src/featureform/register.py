--- conflicted
+++ resolved
@@ -1191,16 +1191,6 @@
 class Client(Registrar):
     def __init__(self, host=None, local=False, insecure=True, cert_path=None):
         super().__init__()
-<<<<<<< HEAD
-        env_cert_path = os.getenv('FEATUREFORM_CERT')
-        if tls_verify:
-            credentials = grpc.ssl_channel_credentials()
-            channel = grpc.secure_channel(host, credentials)
-        if cert_path is not None or env_cert_path is not None:
-            if env_cert_path is not None and cert_path is None:
-                cert_path = env_cert_path
-            with open(cert_path, 'rb') as f:
-=======
         self.local = local
         if self.local:
             if host != None:
@@ -1211,12 +1201,9 @@
             if host == None:
                 raise ValueError(
                     "Host value must be set or in env as FEATUREFORM_HOST")
-
         else:
             channel = self.tls_check(host, cert_path, insecure)
             self._stub = ff_grpc.ApiStub(channel)
-
-        self.apply()
 
     def tls_check(self, host, cert, insecure):
         if insecure:
@@ -1226,7 +1213,6 @@
             if os.getenv('FEATUREFORM_CERT') != None and cert == None:
                 cert = os.getenv('FEATUREFORM_CERT')
             with open(cert, 'rb') as f:
->>>>>>> 9b11812d
                 credentials = grpc.ssl_channel_credentials(f.read())
             channel = grpc.secure_channel(host, credentials)
         else:
