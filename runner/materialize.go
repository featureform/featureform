// This Source Code Form is subject to the terms of the Mozilla Public
// License, v. 2.0. If a copy of the MPL was not distributed with this
// file, You can obtain one at https://mozilla.org/MPL/2.0/.

package runner

import (
	"encoding/json"
	"fmt"
<<<<<<< HEAD

=======
  
>>>>>>> a067418f
	"go.uber.org/zap"

	"github.com/featureform/helpers"
	"github.com/featureform/kubernetes"
	"github.com/featureform/logging"
	"github.com/featureform/metadata"
	"github.com/featureform/provider"
	"github.com/featureform/types"
)

const MAXIMUM_CHUNK_ROWS int64 = 16777216

var WORKER_IMAGE string = helpers.GetEnv("WORKER_IMAGE", "featureformcom/worker:latest")

type JobCloud string

const (
	KubernetesMaterializeRunner JobCloud = "KUBERNETES"
	LocalMaterializeRunner      JobCloud = "LOCAL"
)

type MaterializeRunner struct {
	Online   provider.OnlineStore
	Offline  provider.OfflineStore
	ID       provider.ResourceID
	VType    provider.ValueType
	IsUpdate bool
	Cloud    JobCloud
	Logger   *zap.SugaredLogger
}

func (m MaterializeRunner) Resource() metadata.ResourceID {
	return metadata.ResourceID{
		Name:    m.ID.Name,
		Variant: m.ID.Variant,
		Type:    provider.ProviderToMetadataResourceType[m.ID.Type],
	}
}

func (m MaterializeRunner) IsUpdateJob() bool {
	return m.IsUpdate
}

type WatcherMultiplex struct {
	CompletionList []types.CompletionWatcher
}

func (w WatcherMultiplex) Complete() bool {
	complete := true
	for _, completion := range w.CompletionList {
		complete = complete && completion.Complete()
	}
	return complete
}
func (w WatcherMultiplex) String() string {
	complete := 0
	for _, completion := range w.CompletionList {
		if completion.Complete() {
			complete += 1
		}
	}
	return fmt.Sprintf("%v complete out of %v", complete, len(w.CompletionList))
}
func (w WatcherMultiplex) Wait() error {
	for _, completion := range w.CompletionList {
		if err := completion.Wait(); err != nil {
			return err
		}
	}
	return nil
}
func (w WatcherMultiplex) Err() error {
	for _, completion := range w.CompletionList {
		if err := completion.Err(); err != nil {
			return err
		}
	}
	return nil
}

func (m MaterializeRunner) Run() (types.CompletionWatcher, error) {
	m.Logger.Infow("Starting Materialization Runner", "name", m.ID.Name, "variant", m.ID.Variant)
	var materialization provider.Materialization
	var err error

	if m.IsUpdate {
		m.Logger.Infow("Updating Materialization", "name", m.ID.Name, "variant", m.ID.Variant)
		materialization, err = m.Offline.UpdateMaterialization(m.ID)
	} else {
		m.Logger.Infow("Creating Materialization", "name", m.ID.Name, "variant", m.ID.Variant)
		materialization, err = m.Offline.CreateMaterialization(m.ID)
	}
	if err != nil {
		return nil, err
	}
	m.Logger.Infow("Creating Table", "name", m.ID.Name, "variant", m.ID.Variant)
	_, err = m.Online.CreateTable(m.ID.Name, m.ID.Variant, m.VType)
	if err != nil {
		return nil, fmt.Errorf("could not create table: %w", err)
	}
	_, exists := err.(*provider.TableAlreadyExists)

	if err != nil && !exists {
		return nil, fmt.Errorf("create table error: %w", err)
	}
	if exists && !m.IsUpdate {
		return nil, fmt.Errorf("table already exists despite being new job")
	}
	chunkSize := MAXIMUM_CHUNK_ROWS
	var numChunks int64
	m.Logger.Debugw("Getting number of rows", "name", m.ID.Name, "variant", m.ID.Variant)
	numRows, err := materialization.NumRows()
	if err != nil {
		return nil, fmt.Errorf("num rows: %w", err)
	}
	m.Logger.Debugw("Got materialization rows", "name", m.ID.Name, "variant", m.ID.Variant, "count", numRows)
	if numRows <= MAXIMUM_CHUNK_ROWS {
		chunkSize = numRows
		numChunks = 1
	} else if chunkSize == 0 {
		numChunks = 0
	} else if numRows > chunkSize {
		numChunks = numRows / chunkSize
		if chunkSize*numChunks < numRows {
			numChunks += 1
		}
	}
	m.Logger.Infow("Creating chunks", "name", m.ID.Name, "variant", m.ID.Variant, "count", numChunks)
	config := &MaterializedChunkRunnerConfig{
		OnlineType:     m.Online.Type(),
		OfflineType:    m.Offline.Type(),
		OnlineConfig:   m.Online.Config(),
		OfflineConfig:  m.Offline.Config(),
		MaterializedID: materialization.ID(),
		ResourceID:     m.ID,
		ChunkSize:      chunkSize,
		Logger:         m.Logger,
	}
	serializedConfig, err := config.Serialize()
	if err != nil {
		return nil, fmt.Errorf("could not serialize config : %w", err)
	}
	var cloudWatcher types.CompletionWatcher
	switch m.Cloud {
	case KubernetesMaterializeRunner:
		pandas_image := helpers.GetEnv("PANDAS_RUNNER_IMAGE", "featureformcom/k8s_runner:0.3.0-rc")
		envVars := map[string]string{"NAME": string(COPY_TO_ONLINE), "CONFIG": string(serializedConfig), "PANDAS_RUNNER_IMAGE": pandas_image}
		kubernetesConfig := kubernetes.KubernetesRunnerConfig{
			EnvVars:  envVars,
			Image:    WORKER_IMAGE,
			NumTasks: int32(numChunks),
			Resource: metadata.ResourceID{Name: m.ID.Name, Variant: m.ID.Variant, Type: provider.ProviderToMetadataResourceType[m.ID.Type]},
		}
		kubernetesRunner, err := kubernetes.NewKubernetesRunner(kubernetesConfig)
		if err != nil {
			return nil, fmt.Errorf("kubernetes runner: %w", err)
		}
		cloudWatcher, err = kubernetesRunner.Run()
		if err != nil {
			return nil, fmt.Errorf("kubernetes run: %w", err)
		}
	case LocalMaterializeRunner:
		m.Logger.Infow("Making Local Runner", "name", m.ID.Name, "variant", m.ID.Variant)
		completionList := make([]types.CompletionWatcher, int(numChunks))
		for i := 0; i < int(numChunks); i++ {
			localRunner, err := Create(string(COPY_TO_ONLINE), serializedConfig)
			if err != nil {
				return nil, fmt.Errorf("local runner create: %w", err)
			}
			watcher, err := localRunner.Run()
			if err != nil {
				return nil, fmt.Errorf("local runner run: %w", err)
			}
			completionList[i] = watcher
		}
		cloudWatcher = WatcherMultiplex{completionList}
	default:
		return nil, fmt.Errorf("no valid job cloud set")
	}
	done := make(chan interface{})
	materializeWatcher := &SyncWatcher{
		ResultSync:  &ResultSync{},
		DoneChannel: done,
	}
	go func() {
		if err := cloudWatcher.Wait(); err != nil {
			materializeWatcher.EndWatch(fmt.Errorf("cloud watch: %w", err))
			return
		}
		materializeWatcher.EndWatch(nil)
	}()
	return materializeWatcher, nil
}

type MaterializedRunnerConfig struct {
	OnlineType    provider.Type
	OfflineType   provider.Type
	OnlineConfig  provider.SerializedConfig
	OfflineConfig provider.SerializedConfig
	ResourceID    provider.ResourceID
	VType         provider.ValueType
	Cloud         JobCloud
	IsUpdate      bool
}

func (m *MaterializedRunnerConfig) Serialize() (Config, error) {
	config, err := json.Marshal(m)
	if err != nil {
		panic(err)
	}
	return config, nil
}

func (m *MaterializedRunnerConfig) Deserialize(config Config) error {
	err := json.Unmarshal(config, m)
	if err != nil {
		return err
	}
	return nil
}

func MaterializeRunnerFactory(config Config) (types.Runner, error) {
	runnerConfig := &MaterializedRunnerConfig{}
	if err := runnerConfig.Deserialize(config); err != nil {
		return nil, fmt.Errorf("failed to deserialize materialize runner config: %v", err)
	}
	onlineProvider, err := provider.Get(runnerConfig.OnlineType, runnerConfig.OnlineConfig)
	if err != nil {
		return nil, fmt.Errorf("failed to configure online provider: %v", err)
	}
	offlineProvider, err := provider.Get(runnerConfig.OfflineType, runnerConfig.OfflineConfig)
	if err != nil {
		return nil, fmt.Errorf("failed to configure offline provider: %v", err)
	}
	onlineStore, err := onlineProvider.AsOnlineStore()
	if err != nil {
		return nil, fmt.Errorf("failed to convert provider to online store: %v", err)
	}
	offlineStore, err := offlineProvider.AsOfflineStore()
	if err != nil {
		return nil, fmt.Errorf("failed to convert provider to offline store: %v", err)
	}
	return &MaterializeRunner{
		Online:   onlineStore,
		Offline:  offlineStore,
		ID:       runnerConfig.ResourceID,
		VType:    runnerConfig.VType,
		IsUpdate: runnerConfig.IsUpdate,
		Cloud:    runnerConfig.Cloud,
		Logger:   logging.NewLogger("materializer"),
	}, nil
}<|MERGE_RESOLUTION|>--- conflicted
+++ resolved
@@ -7,11 +7,6 @@
 import (
 	"encoding/json"
 	"fmt"
-<<<<<<< HEAD
-
-=======
-  
->>>>>>> a067418f
 	"go.uber.org/zap"
 
 	"github.com/featureform/helpers"
