--- conflicted
+++ resolved
@@ -33,16 +33,8 @@
 }
 
 // NewTrainingSet creates a new training set query builder based on the label and feature columns provided.
-<<<<<<< HEAD
 func NewTrainingSet(config QueryConfig, params BuilderParams) *TrainingSet {
-	labelTable := labelTable{
-		Entity:             params.LabelColumns.Entity,
-		Value:              params.LabelColumns.Value,
-		TS:                 params.LabelColumns.TS,
-=======
-func NewTrainingSet(params BuilderParams) *TrainingSet {
 	lbtTable := labelTable{
->>>>>>> fe8be8df
 		SanitizedTableName: params.SanitizedLabelTable,
 		EntityMappings:     params.LabelEntityMappings,
 	}
@@ -104,17 +96,12 @@
 // that uses LEFT JOINs, ASOF JOINs and/or CTEs to create a training set
 // based on the presence or absence of timestamps in the label and feature tables.
 func (t TrainingSet) CompileSQL() (string, error) {
-<<<<<<< HEAD
-	if t.labelTable.TS != "" {
+	if t.labelTable.EntityMappings.TimestampColumn != "" {
 		builder := &pitTrainingSetQueryBuilder{
 			labelTable:      t.labelTable,
 			featureTableMap: make(map[string]*featureTable),
 			config:          t.config,
 		}
-=======
-	if t.labelTable.EntityMappings.TimestampColumn != "" {
-		builder := &pitTrainingSetQueryBuilder{labelTable: t.labelTable, featureTableMap: make(map[string]*featureTable)}
->>>>>>> fe8be8df
 		for _, ft := range t.featureTables {
 			builder.AddFeature(ft)
 		}
@@ -196,7 +183,37 @@
 
 // asOfJoin represents an ASOF JOIN between the label and feature tables.
 type windowJoin struct {
-	ft *featureTable
+	entity     string
+	ts         string
+	label      string
+	labelTable string
+	ft         *featureTable
+}
+
+func (j windowJoin) HeaderSQL(config QueryConfig) string {
+	quoteChar := ""
+	if config.QuoteTable {
+		quoteChar = config.QuoteChar
+	}
+
+	var sb strings.Builder
+	sb.WriteString(fmt.Sprintf(`WITH labels AS (
+  SELECT
+    %s as ts,
+    %s as entity,
+    %s AS label,
+  FROM %s%s%s
+),
+`,
+		j.ts,
+		j.entity,
+		j.label,
+		quoteChar,
+		j.labelTable,
+		quoteChar,
+	))
+	sb.WriteString("\n")
+	return sb.String()
 }
 
 // ToSQL creates an ASOF JOIN between the label and feature tables.
@@ -264,11 +281,7 @@
 }
 
 type windowJoins struct {
-	windows    []windowJoin
-	ts         string
-	entity     string
-	label      string
-	labelTable string
+	windows []windowJoin
 }
 
 func (j windowJoins) HeaderSQL(config QueryConfig) string {
@@ -276,30 +289,11 @@
 		return ""
 	}
 
-	quoteChar := ""
-	if config.QuoteTable {
-		quoteChar = config.QuoteChar
-	}
-
 	var sb strings.Builder
-	sb.WriteString(fmt.Sprintf(`WITH labels AS (
-  SELECT
-    %s as ts,
-    %s as entity,
-    %s AS label,
-  FROM %s%s%s
-),
-`,
-		j.ts,
-		j.entity,
-		j.label,
-		quoteChar,
-		j.labelTable,
-		quoteChar,
-	))
+
 	joins := make([]string, len(j.windows))
 	for i, join := range j.windows {
-		joins[i] = join.ToSQL(i + 1)
+		joins[i] = join.HeaderSQL(config)
 	}
 	sb.WriteString(strings.Join(joins, ",\n"))
 	sb.WriteString("\n")
@@ -413,19 +407,10 @@
 
 // Compile compiles the point-in-time training set query builder by creating columns, LEFT JOINs, and ASOF JOINs structs.
 func (b *pitTrainingSetQueryBuilder) Compile() error {
-<<<<<<< HEAD
-	b.windowJoins = windowJoins{
-		ts:         b.labelTable.TS,
-		entity:     b.labelTable.Entity,
-		label:      b.labelTable.Value,
-		labelTable: b.labelTable.SanitizedTableName,
-	}
-
-=======
 	if err := validateLabelTable(b.labelTable); err != nil {
 		return err
 	}
->>>>>>> fe8be8df
+
 	for i, k := range b.featureTableMap.Keys() {
 		ft := b.featureTableMap[k]
 		ftAlias := fmt.Sprintf("f%d", i+1)
@@ -438,26 +423,26 @@
 			b.columns = append(b.columns, col{tableAlias: ftAlias, val: val, colAlias: ft.ColumnAliases[i]})
 		}
 		// JOINS
-<<<<<<< HEAD
-		if ft.TS != "" && b.labelTable.TS != "" {
-			if b.config.UseAsOfJoin {
-				b.asOfJoins = append(b.asOfJoins, asOfJoin{alias: ftAlias, ft: ft, lblEntity: b.labelTable.Entity, lblTS: b.labelTable.TS})
-			} else {
-				b.windowJoins.windows = append(b.windowJoins.windows, windowJoin{ft: ft})
-			}
-		} else {
-			b.leftJoins = append(b.leftJoins, leftJoin{alias: ftAlias, ft: ft, lblEntity: b.labelTable.Entity})
-=======
 		for _, m := range b.labelTable.EntityMappings.Mappings {
 			if m.Name == ft.EntityName {
 				if ft.TS != "" {
-					b.asOfJoins = append(b.asOfJoins, asOfJoin{alias: ftAlias, ft: ft, lblEntity: m.EntityColumn, lblTS: b.labelTable.EntityMappings.TimestampColumn})
+					if b.config.UseAsOfJoin {
+						b.asOfJoins = append(b.asOfJoins, asOfJoin{alias: ftAlias, ft: ft, lblEntity: m.EntityColumn, lblTS: b.labelTable.EntityMappings.TimestampColumn})
+						//b.asOfJoins = append(b.asOfJoins, asOfJoin{alias: ftAlias, ft: ft, lblEntity: b.labelTable.Entity, lblTS: b.labelTable.TS})
+					} else {
+						b.windowJoins.windows = append(b.windowJoins.windows, windowJoin{
+							entity:     m.EntityColumn,
+							ft:         ft,
+							ts:         b.labelTable.EntityMappings.TimestampColumn,
+							label:      b.labelTable.EntityMappings.ValueColumn,
+							labelTable: b.labelTable.SanitizedTableName,
+						})
+					}
 				} else {
 					b.leftJoins = append(b.leftJoins, leftJoin{alias: ftAlias, ft: ft, lblEntity: m.EntityColumn})
 				}
 				break
 			}
->>>>>>> fe8be8df
 		}
 	}
 	return nil
@@ -474,11 +459,7 @@
 	// WINDOW (Alternative to ASOF on platforms that don't support it)
 	sb.WriteString(b.windowJoins.HeaderSQL(b.config))
 	// SELECT
-<<<<<<< HEAD
-	sb.WriteString(fmt.Sprintf("SELECT %s, l.%s AS label", b.columns.ToSQL(b.config), b.labelTable.Value))
-=======
-	sb.WriteString(fmt.Sprintf("SELECT %s, l.%s AS label", b.columns.ToSQL(), b.labelTable.EntityMappings.ValueColumn))
->>>>>>> fe8be8df
+	sb.WriteString(fmt.Sprintf("SELECT %s, l.%s AS label", b.columns.ToSQL(b.config), b.labelTable.EntityMappings.ValueColumn))
 	// FROM
 	sb.WriteString(fmt.Sprintf(" FROM %s%s%s l ", quoteChar, b.labelTable.SanitizedTableName, quoteChar))
 	// JOIN(s)
@@ -561,11 +542,7 @@
 	// CTE(s)
 	sb.WriteString(b.ctes.ToSQL(b.config))
 	// SELECT
-<<<<<<< HEAD
-	sb.WriteString(fmt.Sprintf("SELECT %s, l.%s AS label ", b.columns.ToSQL(b.config), b.labelTable.Value))
-=======
-	sb.WriteString(fmt.Sprintf("SELECT %s, l.%s AS label ", b.columns.ToSQL(), b.labelTable.EntityMappings.ValueColumn))
->>>>>>> fe8be8df
+	sb.WriteString(fmt.Sprintf("SELECT %s, l.%s AS label ", b.columns.ToSQL(b.config), b.labelTable.EntityMappings.ValueColumn))
 	// FROM
 	sb.WriteString(fmt.Sprintf("FROM %s%s%s l ", quoteChar, b.labelTable.SanitizedTableName, quoteChar))
 	// JOIN(s)
