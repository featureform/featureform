import os
import shutil
import stat
import sys

import featureform as ff
from featureform import ResourceRedefinedError

sys.path.insert(0, "client/src/")
import pytest
from featureform.register import (
    LocalProvider,
    Provider,
    Registrar,
    LocalConfig,
    SQLTransformationDecorator,
    DFTransformationDecorator,
    SnowflakeConfig,
    Model,
)


@pytest.mark.parametrize(
    "account,organization,account_locator,should_error",
    [
        ["", "", "", True],
        ["account", "", "", True],
        ["", "org", "", True],
        ["account", "org", "", False],
        ["", "", "account_locator", False],
        ["account", "org", "account_locator", True],
    ],
)
def test_snowflake_config_credentials(
    account, organization, account_locator, should_error
):
    if should_error:
        with pytest.raises(ValueError):
            SnowflakeConfig(
                account=account,
                organization=organization,
                account_locator=account_locator,
                username="",
                password="",
                schema="",
            )
    else:  # Creating Obj should not error with proper credentials
        SnowflakeConfig(
            account=account,
            organization=organization,
            account_locator=account_locator,
            username="",
            password="",
            schema="",
        )


@pytest.fixture
def local():
    config = LocalConfig()
    provider = Provider(
        name="local-mode",
        function="LOCAL_ONLINE",
        description="This is local mode",
        team="team",
        config=config,
        tags=[],
        properties={},
    )
    return LocalProvider(Registrar(), provider)


@pytest.fixture
def registrar():
    return Registrar()


def name():
    """doc string"""
    return "query"


def empty_string():
    return ""


def return_5():
    return 5


@pytest.mark.parametrize("fn", [empty_string, return_5])
def test_sql_transformation_decorator_invalid_fn(local, fn):
    decorator = local.sql_transformation(variant="var", owner="owner")
    with pytest.raises((TypeError, ValueError)):
        decorator(fn)


def test_sql_transformation_empty_description(registrar):
    def my_function():
        return "SELECT * FROM {{ name.variant }}"

    dec = SQLTransformationDecorator(
        registrar=registrar,
        owner="",
        provider="",
        variant="sql",
        tags=[],
        properties={},
    )
    dec.__call__(my_function)

    # Checks that Transformation definition does not error when converting to source
    dec.to_source()


def test_df_transformation_empty_description(registrar):
    def my_function(df):
        return df

    dec = DFTransformationDecorator(
        registrar=registrar,
        owner="",
        provider="",
        variant="df",
        tags=[],
        properties={},
        inputs=[("df", "var")],
    )
    dec.__call__(my_function)

    # Checks that Transformation definition does not error when converting to source
    dec.to_source()


@pytest.mark.parametrize(
    # fmt: off
    "func,args,should_raise",
    [
        # Same number of arguments, should not raise an error
        (
                lambda a, b: None,
                [("name1", "var1"), ("name2", "var2")],
                False,
        ),
        # 0 function arguments, 1 decorator argument, should not raise an error
        (
                lambda: None,
                [("name1", "var1")],
                False
        ),
        # 1 function argument, 0 decorator arguments, should raise an error
        (
                lambda df: None,
                [],
                True
        ),
        # 5 function arguments, 3 decorator arguments, should raise an error
        (
                lambda a, b, c, d, e: None,
                [("name1", "var1"), ("name2", "var2"), ("name3", "var3")],
                True,
        ),
        # 2 function arguments, 5 decorator arguments, should not raise an error
        (
                lambda x, y: None,
                [("name1", "var1"), ("name2", "var2"), ("name3", "var3"), ("name4", "var4")],
                False,
        ),
    ],
    # fmt: on
)
def test_transformations_invalid_args_and_inputs(registrar, func, args, should_raise):
    dec = DFTransformationDecorator(
        registrar=registrar,
        owner="",
        provider="",
        variant="df",
        inputs=args,
        tags=[],
        properties={},
    )

    if should_raise:
        with pytest.raises(ValueError) as e:
            dec(func)

        assert "Transformation function has more parameters than inputs." in str(
            e.value
        )
    else:
        dec(func)  # Should not raise an error


def test_valid_model_registration():
    model_name = "model_a"

    model = ff.register_model(model_name)

    assert isinstance(model, Model) and model.name == model_name


def test_invalid_model_registration():
    with pytest.raises(
        TypeError, match="missing 1 required positional argument: 'name'"
    ):
        model = ff.register_model()


@pytest.mark.parametrize(
    "provider_name,func",
    [("snowflake", ff.get_snowflake), ("snowflake_legacy", ff.get_snowflake_legacy)],
)
def test_get_snowflake_functions(provider_name, func):
    offlineSQLProvider = func(provider_name)
    assert offlineSQLProvider.name() == provider_name


@pytest.mark.parametrize(
    "tuple,error",
    [
        (("name", "variant"), None),
        (
            ("name", "variant", "owner"),
            TypeError("Tuple must be of length 2, got length 3"),
        ),
        (("name"), TypeError("not a tuple; received: 'str' type")),
        (
            ("name",),
            TypeError("Tuple must be of length 2, got length 1"),
        ),
        (
            ("name", [1, 2, 3]),
            TypeError("Tuple must be of type (str, str); got (str, list)"),
        ),
        (
            ([1, 2, 3], "variant"),
            TypeError("Tuple must be of type (str, str); got (list, str)"),
        ),
    ],
)
def test_local_provider_verify_inputs(tuple, error):
    try:
        r = Registrar()
        assert r._verify_tuple(tuple) is None and error is None
    except Exception as e:
        assert type(e).__name__ == type(error).__name__
        assert str(e) == str(error)


def del_rw(action, name, exc):
    os.chmod(name, stat.S_IWRITE)
    os.remove(name)


@pytest.fixture(autouse=True)
def run_before_and_after_tests(tmpdir):
    """Fixture to execute asserts before and after a test is run"""
    # Remove any lingering Databases
    try:
        shutil.rmtree(".featureform", onerror=del_rw)
    except:
        print("File Already Removed")
    yield
    try:
        shutil.rmtree(".featureform", onerror=del_rw)
    except:
        print("File Already Removed")


<<<<<<< HEAD
@pytest.mark.parametrize(
    "sql_query, expected_valid_sql_query",
    [
        ("SELECT * FROM X", False),
        ("SELECT * FROM", False),
        ("SELECT * FROM {{ name.variant }}", True),
        ("SELECT * FROM {{name.variant }}", True),
        ("SELECT * FROM     \n {{ name.variant }}", True),
        (
            """
        SELECT *
        FROM {{ name.variant2 }}
        WHERE x >= 5.
        """,
            True,
        ),
        (
            "SELECT CustomerID as user_id, avg(TransactionAmount) as avg_transaction_amt from {{transactions.kaggle}} GROUP BY user_id",
            True,
        ),
        ((
            "SELECT CustomerID as user_id, avg(TransactionAmount) "
            "as avg_transaction_amt from {{transactions.kaggle}} GROUP BY user_id"
        ), True)
    ],
)
def test_validate_sql_query(sql_query, expected_valid_sql_query):
    dec = SQLTransformationDecorator(
        registrar=registrar,
        owner="",
        provider="",
        variant="sql",
        tags=[],
        properties={},
    )

    is_valid = dec._is_valid_sql_query(sql_query)
    assert is_valid == expected_valid_sql_query
=======
def test_state_not_clearing_after_resource_not_defined():
    ff.local.register_file(name="a", path="a.csv")

    ff.local.register_file(name="a", path="b.csv")

    client = ff.Client(local=True)

    with pytest.raises(ResourceRedefinedError):
        client.apply()  # should clear state after

    ff.local.register_file(name="a", path="a.csv")

    client.apply()  # should throw no error, previously this was a bug
>>>>>>> f5288d45
<|MERGE_RESOLUTION|>--- conflicted
+++ resolved
@@ -267,7 +267,6 @@
         print("File Already Removed")
 
 
-<<<<<<< HEAD
 @pytest.mark.parametrize(
     "sql_query, expected_valid_sql_query",
     [
@@ -306,7 +305,8 @@
 
     is_valid = dec._is_valid_sql_query(sql_query)
     assert is_valid == expected_valid_sql_query
-=======
+
+
 def test_state_not_clearing_after_resource_not_defined():
     ff.local.register_file(name="a", path="a.csv")
 
@@ -319,5 +319,4 @@
 
     ff.local.register_file(name="a", path="a.csv")
 
-    client.apply()  # should throw no error, previously this was a bug
->>>>>>> f5288d45
+    client.apply()  # should throw no error, previously this was a bug