// This Source Code Form is subject to the terms of the Mozilla Public
// License, v. 2.0. If a copy of the MPL was not distributed with this
// file, You can obtain one at https://mozilla.org/MPL/2.0/.

package runner

import (
	"encoding/json"
	"fmt"
	"github.com/featureform/metadata"
	"github.com/featureform/provider"
	"github.com/featureform/types"
<<<<<<< HEAD
=======
	"go.uber.org/zap"
>>>>>>> e4fa0a46
	"sync"
)

type IndexRunner interface {
	types.Runner
	SetIndex(index int) error
}

type MaterializedChunkRunner struct {
	Materialized provider.Materialization
	Table        provider.OnlineStoreTable
	Store        provider.OnlineStore
	ChunkSize    int64
	ChunkIdx     int64
}

type ResultSync struct {
	err  error
	done bool
	mu   sync.RWMutex
}

func (m *MaterializedChunkRunner) Resource() metadata.ResourceID {
	return metadata.ResourceID{}
}

func (m *MaterializedChunkRunner) IsUpdateJob() bool {
	return false
}

func (m *MaterializedChunkRunner) Run() (types.CompletionWatcher, error) {
	done := make(chan interface{})
	jobWatcher := &SyncWatcher{
		ResultSync:  &ResultSync{},
		DoneChannel: done,
	}
	go func() {
		if m.ChunkSize == 0 {
			jobWatcher.EndWatch(nil)
			return
		}
		numRows, err := m.Materialized.NumRows()
		if err != nil {
			jobWatcher.EndWatch(err)
			return
		}
		if numRows == 0 {
			jobWatcher.EndWatch(nil)
			return
		}

		rowStart := m.ChunkIdx * m.ChunkSize
		rowEnd := rowStart + m.ChunkSize
		if rowEnd > numRows {
			rowEnd = numRows
		}
		it, err := m.Materialized.IterateSegment(rowStart, rowEnd)
		if err != nil {
			jobWatcher.EndWatch(err)
			return
		}
		i := 0
		for it.Next() {
			i += 1
			if i%1000 == 0 {
				fmt.Println("on row", i)
			}
			value := it.Value().Value
			entity := it.Value().Entity
			err := m.Table.Set(entity, value)
			if err != nil {
				jobWatcher.EndWatch(err)
				return
			}
		}
		if err = it.Err(); err != nil {
			jobWatcher.EndWatch(err)
			return
		}
		err = it.Close()
		if err != nil {
			jobWatcher.EndWatch(err)
		}
		err = m.Store.Close()
		if err != nil {
			jobWatcher.EndWatch(err)
		}
		jobWatcher.EndWatch(nil)
	}()
	return jobWatcher, nil
}

func (m *MaterializedChunkRunner) SetIndex(index int) error {
	m.ChunkIdx = int64(index)
	return nil
}

func (c *SyncWatcher) EndWatch(err error) {
	c.ResultSync.DoneWithError(err)
	close(c.DoneChannel)
}

func (r *ResultSync) Done() bool {
	r.mu.RLock()
	defer r.mu.RUnlock()
	return r.done
}

func (r *ResultSync) Err() error {
	r.mu.RLock()
	defer r.mu.RUnlock()
	return r.err
}

func (r *ResultSync) DoneWithError(err error) {
	r.mu.Lock()
	defer r.mu.Unlock()
	r.err = err
	r.done = true
}

type SyncWatcher struct {
	ResultSync  *ResultSync
	DoneChannel chan interface{}
}

func (m *SyncWatcher) Err() error {
	return m.ResultSync.Err()
}

func (m *SyncWatcher) Wait() error {
	<-m.DoneChannel
	return m.ResultSync.Err()
}

func (m *SyncWatcher) Complete() bool {
	return m.ResultSync.Done()
}

func (m *SyncWatcher) String() string {
	done := m.ResultSync.Done()
	err := m.ResultSync.Err()
	if err != nil {
		return fmt.Sprintf("Job failed with error: %v", err)
	}
	if !done {
		return "Job still running."
	}
	return "Job completed succesfully."
}

type MaterializedChunkRunnerConfig struct {
	OnlineType     provider.Type
	OfflineType    provider.Type
	OnlineConfig   provider.SerializedConfig
	OfflineConfig  provider.SerializedConfig
	MaterializedID provider.MaterializationID
	ResourceID     provider.ResourceID
	ChunkSize      int64
	ChunkIdx       int64
	IsUpdate       bool
	Logger         *zap.SugaredLogger
}

func (m *MaterializedChunkRunnerConfig) Serialize() (Config, error) {
	config, err := json.Marshal(m)
	if err != nil {
		panic(err)
	}
	return config, nil
}

func (m *MaterializedChunkRunnerConfig) Deserialize(config Config) error {
	err := json.Unmarshal(config, m)
	if err != nil {
		return err
	}
	return nil
}

func MaterializedChunkRunnerFactory(config Config) (types.Runner, error) {
<<<<<<< HEAD
	fmt.Println("Starting Chunk Factory")
=======
>>>>>>> e4fa0a46
	runnerConfig := &MaterializedChunkRunnerConfig{}
	if err := runnerConfig.Deserialize(config); err != nil {
		return nil, fmt.Errorf("failed to deserialize materialize chunk runner config: %v", err)
	}

	onlineProvider, err := provider.Get(runnerConfig.OnlineType, runnerConfig.OnlineConfig)
	if err != nil {
		return nil, fmt.Errorf("failed to configure online provider: %v", err)
	}
	offlineProvider, err := provider.Get(runnerConfig.OfflineType, runnerConfig.OfflineConfig)
	if err != nil {
		return nil, fmt.Errorf("failed to configure offline provider: %v", err)
	}
	onlineStore, err := onlineProvider.AsOnlineStore()
	if err != nil {
		return nil, fmt.Errorf("failed to convert provider to online store: %v", err)
	}
	offlineStore, err := offlineProvider.AsOfflineStore()
	if err != nil {
		return nil, fmt.Errorf("failed to convert provider to offline store: %v", err)
	}
	materialization, err := offlineStore.GetMaterialization(runnerConfig.MaterializedID)
	if err != nil {
		return nil, fmt.Errorf("cannot get materialization: %v", err)
	}
	numRows, err := materialization.NumRows()
	if err != nil {
		return nil, fmt.Errorf("cannot get materialization num rows: %v", err)
	}
	if runnerConfig.ChunkSize*runnerConfig.ChunkIdx > numRows {
		return nil, fmt.Errorf("chunk runner starts after end of materialization rows")
	}
	table, err := onlineStore.GetTable(runnerConfig.ResourceID.Name, runnerConfig.ResourceID.Variant)
	if err != nil {
		return nil, fmt.Errorf("error getting online table: %v", err)
	}
	return &MaterializedChunkRunner{
		Materialized: materialization,
		Table:        table,
		Store:        onlineStore,
		ChunkSize:    runnerConfig.ChunkSize,
		ChunkIdx:     runnerConfig.ChunkIdx,
	}, nil
}<|MERGE_RESOLUTION|>--- conflicted
+++ resolved
@@ -10,10 +10,7 @@
 	"github.com/featureform/metadata"
 	"github.com/featureform/provider"
 	"github.com/featureform/types"
-<<<<<<< HEAD
-=======
 	"go.uber.org/zap"
->>>>>>> e4fa0a46
 	"sync"
 )
 
@@ -195,10 +192,7 @@
 }
 
 func MaterializedChunkRunnerFactory(config Config) (types.Runner, error) {
-<<<<<<< HEAD
 	fmt.Println("Starting Chunk Factory")
-=======
->>>>>>> e4fa0a46
 	runnerConfig := &MaterializedChunkRunnerConfig{}
 	if err := runnerConfig.Deserialize(config); err != nil {
 		return nil, fmt.Errorf("failed to deserialize materialize chunk runner config: %v", err)
