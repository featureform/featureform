--- conflicted
+++ resolved
@@ -60,6 +60,7 @@
 		Database: clickHouseDb,
 		SSL:      ssl,
 	}
+	t.Logf("clickHouseConfig: %v", clickHouseConfig)
 
 	if err := createClickHouseDatabase(clickHouseConfig); err != nil {
 		t.Fatalf("%v", err)
@@ -83,6 +84,10 @@
 	if err != nil {
 		return err
 	}
+	return createDatabases(c, conn)
+}
+
+func createDatabases(c pc.ClickHouseConfig, conn *sql.DB) error {
 	if _, err := conn.Exec(fmt.Sprintf("DROP DATABASE IF EXISTS %s", sanitizeCH(c.Database))); err != nil {
 		return err
 	}
@@ -90,8 +95,6 @@
 		return err
 	}
 	return nil
-<<<<<<< HEAD
-=======
 }
 
 func TestTrainingSet(t *testing.T) {
@@ -195,5 +198,4 @@
 	if !health {
 		t.Fatalf("health check failed")
 	}
->>>>>>> cd4255b3
 }