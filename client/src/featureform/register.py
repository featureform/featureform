# This Source Code Form is subject to the terms of the Mozilla Public
# License, v. 2.0. If a copy of the MPL was not distributed with this
# file, You can obtain one at https://mozilla.org/MPL/2.0/.


from datetime import timedelta
from multiprocessing.sharedctypes import Value
from typeguard import typechecked, check_type
from typing import Tuple, Callable, List, Union

import dill
import pyspark
import pandas as pd

from .get import *
from .list import *
from .get_local import *
from .list_local import *
from .sqlite_metadata import SQLiteMetadata
from .tls import insecure_channel, secure_channel
from .resources import ResourceState, Provider, RedisConfig, FirestoreConfig, CassandraConfig, DynamodbConfig, \
    MongoDBConfig, PostgresConfig, SnowflakeConfig, LocalConfig, RedshiftConfig, BigQueryConfig, SparkConfig, \
    AzureFileStoreConfig, OnlineBlobConfig, K8sConfig, S3StoreConfig, User, Location, Source, PrimaryData, SQLTable, \
    SQLTransformation, DFTransformation, Entity, Feature, Label, ResourceColumnMapping, TrainingSet, ProviderReference, \
<<<<<<< HEAD
    EntityReference, SourceReference, ExecutorCredentials, ResourceRedefinedError, ResourceStatus, Transformation, AWSCredentials
=======
    EntityReference, SourceReference, ExecutorCredentials, ResourceRedefinedError, ResourceStatus, Transformation, \
    K8sArgs
>>>>>>> 90e00182

from .proto import metadata_pb2_grpc as ff_grpc


NameVariant = Tuple[str, str]

s3_config = S3StoreConfig("", "", AWSCredentials("id", "secret"))
NON_INFERENCE_STORES = [s3_config.type()]


class EntityRegistrar:

    def __init__(self, registrar, entity):
        self.__registrar = registrar
        self.__entity = entity

    def name(self) -> str:
        return self.__entity.name


class UserRegistrar:

    def __init__(self, registrar, user):
        self.__registrar = registrar
        self.__user = user

    def name(self) -> str:
        return self.__user.name

    def make_default_owner(self):
        self.__registrar.set_default_owner(self.name())


class OfflineProvider:

    def __init__(self, registrar, provider):
        self.__registrar = registrar
        self.__provider = provider

    def name(self) -> str:
        return self.__provider.name


class OfflineSQLProvider(OfflineProvider):

    def __init__(self, registrar, provider):
        super().__init__(registrar, provider)
        self.__registrar = registrar
        self.__provider = provider

    def register_table(self,
                       name: str,
                       table: str,
                       variant: str = "default",
                       owner: Union[str, UserRegistrar] = "",
                       description: str = ""):
        """Register a SQL table as a primary data source.

        Args:
            name (str): Name of table to be registered
            variant (str): Name of variant to be registered
            table (str): Name of SQL table
            owner (Union[str, UserRegistrar]): Owner
            description (str): Description of table to be registered

        Returns:
            source (ColumnSourceRegistrar): source
        """
        return self.__registrar.register_primary_data(name=name,
                                                      variant=variant,
                                                      location=SQLTable(table),
                                                      owner=owner,
                                                      provider=self.name(),
                                                      description=description)

    def sql_transformation(self,
                           owner: Union[str, UserRegistrar] = "",
                           variant: str = "default",
                           name: str = "",
                           schedule: str = "",
                           description: str = ""):
        return self.__registrar.sql_transformation(name=name,
                                                   variant=variant,
                                                   owner=owner,
                                                   schedule=schedule,
                                                   provider=self.name(),
                                                   description=description)


class OfflineSparkProvider(OfflineProvider):
    def __init__(self, registrar, provider):
        super().__init__(registrar, provider)
        self.__registrar = registrar
        self.__provider = provider

    def register_parquet_file(self,
                              name: str,
                              file_path: str,
                              variant: str = "default",
                              owner: Union[str, UserRegistrar] = "",
                              description: str = ""):
        """Register a Spark data source as a primary data source.

        Args:
            name (str): Name of table to be registered
            variant (str): Name of variant to be registered
            file_path (str): The path to s3 file
            owner (Union[str, UserRegistrar]): Owner
            description (str): Description of table to be registered

        Returns:
            source (ColumnSourceRegistrar): source
        """
        return self.__registrar.register_primary_data(name=name,
                                                      variant=variant,
                                                      location=SQLTable(file_path),
                                                      owner=owner,
                                                      provider=self.name(),
                                                      description=description)

    def sql_transformation(self,
                           variant: str,
                           owner: Union[str, UserRegistrar] = "",
                           name: str = "",
                           schedule: str = "",
                           description: str = ""):
        """
        Register a SQL transformation source. The spark.sql_transformation decorator takes the returned string in the
        following function and executes it as a SQL Query.

        The name of the function is the name of the resulting source.

        Sources for the transformation can be specified by adding the Name and Variant in brackets '{{ name.variant }}'.
        The correct source is substituted when the query is run.

        **Examples**:
        ``` py
        @spark.sql_transformation(variant="quickstart")
        def average_user_transaction():
            return "SELECT CustomerID as user_id, avg(TransactionAmount) as avg_transaction_amt from" \
            " {{transactions.v1}} GROUP BY user_id"
        ```

        Args:
            name (str): Name of source
            variant (str): Name of variant
            owner (Union[str, UserRegistrar]): Owner
            description (str): Description of primary data to be registered


        Returns:
            source (ColumnSourceRegistrar): Source
        """
        return self.__registrar.sql_transformation(name=name,
                                                   variant=variant,
                                                   owner=owner,
                                                   schedule=schedule,
                                                   provider=self.name(),
                                                   description=description)

    def df_transformation(self,
                          variant: str = "default",
                          owner: Union[str, UserRegistrar] = "",
                          name: str = "",
                          description: str = "",
                          inputs: list = []):
        """
        Register a Dataframe transformation source. The k8s_azure.df_transformation decorator takes the contents
        of the following function and executes the code it contains at serving time.

        The name of the function is used as the name of the source when being registered.

        The specified inputs are loaded into dataframes that can be accessed using the function parameters.

        **Examples**:
        ``` py
        @k8s_azure.df_transformation(inputs=[("source", "one")])        # Sources are added as inputs
        def average_user_transaction(df):                           # Sources can be manipulated by adding them as params
            return df
        ```

        Args:
            name (str): Name of source
            variant (str): Name of variant
            owner (Union[str, UserRegistrar]): Owner
            description (str): Description of primary data to be registered
            inputs (list[Tuple(str, str)]): A list of Source NameVariant Tuples to input into the transformation

        Returns:
            source (ColumnSourceRegistrar): Source
        """
        return self.__registrar.df_transformation(name=name,
                                                  variant=variant,
                                                  owner=owner,
                                                  provider=self.name(),
                                                  description=description,
                                                  inputs=inputs)


class OfflineK8sProvider(OfflineProvider):
    def __init__(self, registrar, provider):
        super().__init__(registrar, provider)
        self.__registrar = registrar
        self.__provider = provider

    def register_file(self,
                      name: str,
                      path: str,
                      variant: str = "default",
                      owner: Union[str, UserRegistrar] = "",
                      description: str = ""):
        """Register a blob data source path as a primary data source.

        Args:
            name (str): Name of table to be registered
            variant (str): Name of variant to be registered
            path (str): The path to blob store file
            owner (Union[str, UserRegistrar]): Owner
            description (str): Description of table to be registered

        Returns:
            source (ColumnSourceRegistrar): source
        """
        return self.__registrar.register_primary_data(name=name,
                                                      variant=variant,
                                                      location=SQLTable(path),
                                                      owner=owner,
                                                      provider=self.name(),
                                                      description=description)

    def sql_transformation(self,
                           variant: str = "",
                           owner: Union[str, UserRegistrar] = "",
                           name: str = "",
                           schedule: str = "",
                           description: str = "",
                           docker_image: str = ""
                           ):
        """
        Register a SQL transformation source. The k8s.sql_transformation decorator takes the returned string in the
        following function and executes it as a SQL Query.

        The name of the function is the name of the resulting source.

        Sources for the transformation can be specified by adding the Name and Variant in brackets '{{ name.variant }}'.
        The correct source is substituted when the query is run.

        **Examples**:
        ``` py
        @k8s.sql_transformation(variant="quickstart")
        def average_user_transaction():
            return "SELECT CustomerID as user_id, avg(TransactionAmount) as avg_transaction_amt from" \
            " {{transactions.v1}} GROUP BY user_id"
        ```

        Args:
            name (str): Name of source
            variant (str): Name of variant
            owner (Union[str, UserRegistrar]): Owner
            description (str): Description of primary data to be registered
            docker_image (str): A custom Docker image to run the transformation


        Returns:
            source (ColumnSourceRegistrar): Source
        """
        return self.__registrar.sql_transformation(name=name,
                                                   variant=variant,
                                                   owner=owner,
                                                   schedule=schedule,
                                                   provider=self.name(),
                                                   description=description,
                                                   args=K8sArgs(docker_image=docker_image)
                                                   )

    def df_transformation(self,
                          variant: str = "default",
                          owner: Union[str, UserRegistrar] = "",
                          name: str = "",
                          description: str = "",
                          inputs: list = [],
                          docker_image: str = ""
                          ):
        """
        Register a Dataframe transformation source. The k8s_azure.df_transformation decorator takes the contents
        of the following function and executes the code it contains at serving time.

        The name of the function is used as the name of the source when being registered.

        The specified inputs are loaded into dataframes that can be accessed using the function parameters.

        **Examples**:
        ``` py
        @k8s_azure.df_transformation(inputs=[("source", "one")])        # Sources are added as inputs
        def average_user_transaction(df):                           # Sources can be manipulated by adding them as params
            return df
        ```

        Args:
            name (str): Name of source
            variant (str): Name of variant
            owner (Union[str, UserRegistrar]): Owner
            description (str): Description of primary data to be registered
            inputs (list[Tuple(str, str)]): A list of Source NameVariant Tuples to input into the transformation
            docker_image (str): A custom Docker image to run the transformation

        Returns:
            source (ColumnSourceRegistrar): Source
        """
        return self.__registrar.df_transformation(name=name,
                                                  variant=variant,
                                                  owner=owner,
                                                  provider=self.name(),
                                                  description=description,
                                                  inputs=inputs,
                                                  args=K8sArgs(docker_image=docker_image)
                                                  )


class OnlineProvider:
    def __init__(self, registrar, provider):
        self.__registrar = registrar
        self.__provider = provider

    def name(self) -> str:
        return self.__provider.name


class FileStoreProvider:
    def __init__(self, registrar, provider, config, store_type):
        self.__registrar = registrar
        self.__provider = provider
        self.__config = config.config()
        self.__store_type = store_type

    def name(self) -> str:
        return self.__provider.name

    def store_type(self) -> str:
        return self.__store_type

    def config(self):
        return self.__config


class LocalProvider:
    """
    The LocalProvider exposes the registration functions for LocalMode

    **Using the LocalProvider:**
    ``` py
    from featureform import local

    transactions = local.register_file(
        name="transactions",
        variant="quickstart",
        description="A dataset of fraudulent transactions",
        path="transactions.csv"
    )
    ```
    """

    def __init__(self, registrar, provider):
        self.__registrar = registrar
        self.__provider = provider

    def name(self) -> str:
        return self.__provider.name

    def register_file(self, name, description, path, variant="default", owner=""):
        """Register a local file.

        **Examples**:
        ```
        transactions = local.register_file(
            name="transactions",
            variant="quickstart",
            description="A dataset of fraudulent transactions",
            path="transactions.csv"
        )
        ```
        Args:
            name (str): Name for how to reference the file later
            description (str): Description of the file
            path (str): Path to the file
            variant (str): File variant
            owner (str): Owner of the file

        Returns:
            source (LocalSource): source
        """
        if owner == "":
            owner = self.__registrar.must_get_default_owner()
        # Store the file as a source
        self.__registrar.register_primary_data(name, variant, SQLTable(path), self.__provider.name, owner, description)
        return LocalSource(self.__registrar, name, owner, variant, self.name(), path, description)

    def insert_provider(self):
        sqldb = SQLiteMetadata()
        # Store a new provider row
        sqldb.insert("providers",
                     self.__provider.name,
                     "Provider",
                     self.__provider.description,
                     self.__provider.config.type(),
                     self.__provider.config.software(),
                     self.__provider.team,
                     "sources",
                     "status",
                     str(self.__provider.config.serialize(), 'utf-8')
                     )
        sqldb.close()

    def df_transformation(self,
                          variant: str = "default",
                          owner: Union[str, UserRegistrar] = "",
                          name: str = "",
                          description: str = "",
                          inputs: list = []):
        """
        Register a Dataframe transformation source. The local.df_transformation decorator takes the contents
        of the following function and executes the code it contains at serving time.

        The name of the function is used as the name of the source when being registered.

        The specified inputs are loaded into dataframes that can be accessed using the function parameters.

        **Examples**:
        ``` py
        @local.df_transformation(inputs=[("source", "one"), ("source", "two")]) # Sources are added as inputs
        def average_user_transaction(df_one, df_two):                           # Sources can be manipulated by adding them as params
            return source_one.groupby("CustomerID")["TransactionAmount"].mean()
        ```

        Args:
            name (str): Name of source
            variant (str): Name of variant
            owner (Union[str, UserRegistrar]): Owner
            description (str): Description of primary data to be registered
            inputs (list[Tuple(str, str)]): A list of Source NameVariant Tuples to input into the transformation

        Returns:
            source (ColumnSourceRegistrar): Source
        """
        return self.__registrar.df_transformation(name=name,
                                                  variant=variant,
                                                  owner=owner,
                                                  provider=self.name(),
                                                  description=description,
                                                  inputs=inputs)

    def sql_transformation(self,
                           variant: str = "default",
                           owner: Union[str, UserRegistrar] = "",
                           name: str = "",
                           description: str = ""):
        """
        Register a SQL transformation source. The local.sql_transformation decorator takes the returned string in the
        following function and executes it as a SQL Query.

        The name of the function is the name of the resulting source.

        Sources for the transformation can be specified by adding the Name and Variant in brackets '{{ name.variant }}'.
        The correct source is substituted when the query is run.

        **Examples**:
        ``` py
        @local.sql_transformation(variant="quickstart")
        def average_user_transaction():
            return "SELECT CustomerID as user_id, avg(TransactionAmount) as avg_transaction_amt from" \
            " {{transactions.v1}} GROUP BY user_id"
        ```

        Args:
            name (str): Name of source
            variant (str): Name of variant
            owner (Union[str, UserRegistrar]): Owner
            description (str): Description of primary data to be registered


        Returns:
            source (ColumnSourceRegistrar): Source
        """
        return self.__registrar.sql_transformation(name=name,
                                                   variant=variant,
                                                   owner=owner,
                                                   provider=self.name(),
                                                   description=description)


class SourceRegistrar:

    def __init__(self, registrar, source):
        self.__registrar = registrar
        self.__source = source

    def id(self) -> NameVariant:
        return self.__source.name, self.__source.variant

    def registrar(self):
        return self.__registrar


class ColumnMapping(dict):
    name: str
    variant: str
    column: str
    resource_type: str


class LocalSource:
    """
    LocalSource creates a reference to a source that can be accessed locally.
    """

    def __init__(self,
                 registrar,
                 name: str,
                 owner: str,
                 variant: str,
                 provider: str,
                 path: str,
                 description: str = ""):
        self.registrar = registrar
        self.name = name
        self.variant = variant
        self.owner = owner
        self.provider = provider
        self.path = path
        self.description = description

    def __call__(self, fn: Callable[[], str]):
        if self.description == "":
            self.description = fn.__doc__
        if self.name == "":
            self.name = fn.__name__
        self.__set_query(fn())
        fn.register_resources = self.register_resources
        return fn

    def name_variant(self):
        return (self.name, self.variant)

    def pandas(self):
        """
        Returns the local source as a pandas datafame.

        Returns:
        dataframe (pandas.Dataframe): A pandas Dataframe
        """
        return pd.read_csv(self.path)

    def register_resources(
            self,
            entity: Union[str, EntityRegistrar],
            entity_column: str,
            owner: Union[str, UserRegistrar] = "",
            inference_store: Union[str, OnlineProvider, FileStoreProvider] = "",
            features: List[ColumnMapping] = None,
            labels: List[ColumnMapping] = None,
            timestamp_column: str = ""
    ):
        """
        Registers a features and/or labels that can be used in training sets or served.

        **Examples**:
        ``` py
        average_user_transaction.register_resources(
            entity=user,
            entity_column="CustomerID",
            inference_store=local,
            features=[
                {"name": <feature name>, "variant": <feature variant>, "column": <value column>, "type": "float32"}, # Column Mapping
            ],
        )
        ```

        Args:
            entity (Union[str, EntityRegistrar]): The name to reference the entity by when serving features
            entity_column (str): The name of the column in the source to be used as the entity
            owner (Union[str, UserRegistrar]): The owner of the resource(s)
            inference_store (Union[str, OnlineProvider, FileStoreProvider]): Where to store the materialized feature for serving. (Use the local provider in Localmode)
            features (List[ColumnMapping]): A list of column mappings to define the features
            labels (List[ColumnMapping]): A list of column mappings to define the labels
            timestamp_column: (str): The name of an optional timestamp column in the dataset. Will be used to match the features and labels with point-in-time correctness

        Returns:
            registrar (ResourceRegister): Registrar
        """
        return self.registrar.register_column_resources(
            source=(self.name, self.variant),
            entity=entity,
            entity_column=entity_column,
            owner=owner,
            inference_store=inference_store,
            features=features,
            labels=labels,
            timestamp_column=timestamp_column,
            description=self.description,
        )


class SQLTransformationDecorator:

    def __init__(self,
                 registrar,
                 owner: str,
                 provider: str,
                 variant: str = "default",
                 name: str = "",
                 schedule: str = "",
                 description: str = "",
                 args: K8sArgs = None):
        self.registrar = registrar,
        self.name = name
        self.variant = variant
        self.owner = owner
        self.schedule = schedule
        self.provider = provider
        self.description = description
        self.args = args

    def __call__(self, fn: Callable[[], str]):
        if self.description == "" and fn.__doc__ is not None:
            self.description = fn.__doc__
        if self.name == "":
            self.name = fn.__name__
        self.__set_query(fn())
        fn.register_resources = self.register_resources
        fn.name_variant = self.name_variant
        return fn

    @typechecked
    def __set_query(self, query: str):
        if query == "":
            raise ValueError("Query cannot be an empty string")
        self.query = query

    def to_source(self) -> Source:
        return Source(
            name=self.name,
            variant=self.variant,
            definition=SQLTransformation(self.query, self.args),
            owner=self.owner,
            schedule=self.schedule,
            provider=self.provider,
            description=self.description,
        )

    def name_variant(self):
        return (self.name, self.variant)

    def register_resources(
            self,
            entity: Union[str, EntityRegistrar],
            entity_column: str,
            owner: Union[str, UserRegistrar] = "",
            inference_store: Union[str, OnlineProvider, FileStoreProvider] = "",
            features: List[ColumnMapping] = None,
            labels: List[ColumnMapping] = None,
            timestamp_column: str = "",
            description: str = "",
            schedule: str = "",
    ):
        return self.registrar[0].register_column_resources(
            source=(self.name, self.variant),
            entity=entity,
            entity_column=entity_column,
            owner=owner,
            inference_store=inference_store,
            features=features,
            labels=labels,
            timestamp_column=timestamp_column,
            description=description,
            schedule=schedule,
        )


class DFTransformationDecorator:

    def __init__(self,
                 registrar,
                 owner: str,
                 provider: str,
                 variant: str = "default",
                 name: str = "",
                 description: str = "",
                 inputs: list = [],
                 args: K8sArgs = None):
        self.registrar = registrar,
        self.name = name
        self.variant = variant
        self.owner = owner
        self.provider = provider
        self.description = description
        self.inputs = inputs
        self.args = args

    def __call__(self, fn: Callable[
        [Union[pd.DataFrame, pyspark.sql.DataFrame]], Union[pd.DataFrame, pyspark.sql.DataFrame]]):
        if self.description == "" and fn.__doc__ is not None:
            self.description = fn.__doc__
        if self.name == "":
            self.name = fn.__name__

        for nv in self.inputs:
            if self.name is nv[0] and self.variant is nv[1]:
                raise ValueError(f"Transformation cannot be input for itself: {self.name} {self.variant}")
        self.query = dill.dumps(fn.__code__)
        fn.register_resources = self.register_resources
        fn.name_variant = self.name_variant
        return fn

    def to_source(self) -> Source:
        return Source(
            name=self.name,
            variant=self.variant,
            definition=DFTransformation(self.query, self.inputs, self.args),
            owner=self.owner,
            provider=self.provider,
            description=self.description,
        )

    def name_variant(self):
        return (self.name, self.variant)

    def register_resources(
            self,
            entity: Union[str, EntityRegistrar],
            entity_column: str,
            owner: Union[str, UserRegistrar] = "",
            inference_store: Union[str, OnlineProvider, FileStoreProvider] = "",
            features: List[ColumnMapping] = None,
            labels: List[ColumnMapping] = None,
            timestamp_column: str = "",
            description: str = "",
    ):
        return self.registrar[0].register_column_resources(
            source=(self.name, self.variant),
            entity=entity,
            entity_column=entity_column,
            owner=owner,
            inference_store=inference_store,
            features=features,
            labels=labels,
            timestamp_column=timestamp_column,
            description=description,
        )


class ColumnSourceRegistrar(SourceRegistrar):

    def register_resources(
            self,
            entity: Union[str, EntityRegistrar],
            entity_column: str,
            owner: Union[str, UserRegistrar] = "",
            inference_store: Union[str, OnlineProvider, FileStoreProvider] = "",
            features: List[ColumnMapping] = None,
            labels: List[ColumnMapping] = None,
            timestamp_column: str = "",
            description: str = "",
            schedule: str = "",
    ):
        """
        Registers a features and/or labels that can be used in training sets or served.

        **Examples**:
        ``` py
        average_user_transaction.register_resources(
            entity=user,
            entity_column="CustomerID",
            inference_store=local,
            features=[
                {"name": "avg_transactions", "variant": "quickstart", "column": "TransactionAmount", "type": "float32"},
            ],
        )
        ```

        Args:
            entity (Union[str, EntityRegistrar]): The name to reference the entity by when serving features
            entity_column (str): The name of the column in the source to be used as the entity
            owner (Union[str, UserRegistrar]): The owner of the resource(s)
            inference_store (Union[str, OnlineProvider, FileStoreProvider]): Where to store the materialized feature for serving. (Use the local provider in Localmode)
            features (List[ColumnMapping]): A list of column mappings to define the features
            labels (List[ColumnMapping]): A list of column mappings to define the labels
            timestamp_column: (str): The name of an optional timestamp column in the dataset. Will be used to match the features and labels with point-in-time correctness

        Returns:
            registrar (ResourceRegister): Registrar
        """
        return self.registrar().register_column_resources(
            source=self,
            entity=entity,
            entity_column=entity_column,
            owner=owner,
            inference_store=inference_store,
            features=features,
            labels=labels,
            timestamp_column=timestamp_column,
            description=description,
            schedule=schedule,
        )


class ResourceRegistrar:

    def __init__(self, registrar, features, labels):
        self.__registrar = registrar
        self.__features = features
        self.__labels = labels

    def create_training_set(self,
                            name: str,
                            variant: str,
                            label: NameVariant = None,
                            schedule: str = "",
                            features: List[NameVariant] = None,
                            resources: List = None,
                            owner: Union[str, UserRegistrar] = "",
                            description: str = ""):
        if len(self.__labels) == 0:
            raise ValueError("A label must be included in a training set")
        if len(self.__features) == 0:
            raise ValueError("A feature must be included in a training set")
        if len(self.__labels) > 1 and label == None:
            raise ValueError(
                "Only one label may be specified in a TrainingSet.")
        if features is not None:
            featureSet = set([(feature["name"], feature["variant"])
                              for feature in self.__features])
            for feature in features:
                if feature not in featureSet:
                    raise ValueError(f"Feature {feature} not found.")
        else:
            features = [(feature["name"], feature["variant"])
                        for feature in self.__features]
        if label is None:
            label = (self.__labels[0]["name"], self.__labels[0]["variant"])
        else:
            labelSet = set([
                (label["name"], label["variant"]) for label in self.__labels
            ])
            if label not in labelSet:
                raise ValueError(f"Label {label} not found.")
        return self.__registrar.register_training_set(
            name=name,
            variant=variant,
            label=label,
            features=features,
            resources=resources,
            owner=owner,
            schedule=schedule,
            description=description,
        )

    def features(self):
        return self.__features

    def label(self):
        if isinstance(self.__labels, list):
            if len(self.__labels) > 1:
                raise ValueError("A resource used has multiple labels. A training set can only have one label")
            elif len(self.__labels) == 1:
                self.__labels = (self.__labels[0]["name"], self.__labels[0]["variant"])
            else:
                self.__labels = ()
        return self.__labels


class Registrar:
    """These functions are used to registed new resources and retrieving existing resources. Retrieved resources can be used to register additional resources. If information on these resources is needed (e.g. retrieve the names of all variants of a feature), use the [Resource Client](resource_client.md) instead.

    ``` py title="definitions.py"
    import featureform as ff

    # e.g. registering a new provider
    redis = ff.register_redis(
        name="redis-quickstart",
        host="quickstart-redis",  # The internal dns name for redis
        port=6379,
        description="A Redis deployment we created for the Featureform quickstart"
    )
    ```
    """

    def __init__(self):
        self.__state = ResourceState()
        self.__resources = []
        self.__default_owner = ""

    def add_resource(self, resource):
        self.__resources.append(resource)

    def get_resources(self):
        return self.__resources

    def register_user(self, name: str) -> UserRegistrar:
        """Register a user.

        Args:
            name (str): User to be registered.

        Returns:
            UserRegistrar: User
        """
        user = User(name)
        self.__resources.append(user)
        return UserRegistrar(self, user)

    def set_default_owner(self, user: str):
        """Set default owner.

        Args:
            user (str): User to be set as default owner of resources.
        """
        self.__default_owner = user

    def default_owner(self) -> str:
        return self.__default_owner

    def must_get_default_owner(self) -> str:
        owner = self.default_owner()
        if owner == "":
            raise ValueError(
                "Owner must be set or a default owner must be specified.")
        return owner

    def get_source(self, name, variant, local=False):
        """Get a source. The returned object can be used to register additional resources.

        **Examples**:
        ``` py
        transactions = get_source("transactions","kaggle")
        transactions.register_resources(
            entity=user,
            entity_column="customerid",
            labels=[
                {"name": "fraudulent", "variant": "quickstart", "column": "isfraud", "type": "bool"},
            ],
        )
        ```
        Args:
            name (str): Name of source to be retrieved
            variant (str): Name of variant of source to be retrieved
            local (bool): If localmode is being used

        Returns:
            source (ColumnSourceRegistrar): Source
        """
        get = SourceReference(name=name, variant=variant, obj=None)
        self.__resources.append(get)
        if local:
            return LocalSource(self,
                               name=name,
                               owner="",
                               variant=variant,
                               provider="",
                               description="",
                               path="")
        else:
            fakeDefinition = PrimaryData(location=SQLTable(name=""))
            fakeSource = Source(name=name,
                                variant=variant,
                                definition=fakeDefinition,
                                owner="",
                                provider="",
                                description="")
            return ColumnSourceRegistrar(self, fakeSource)

    def get_local_provider(self, name="local-mode"):
        get = ProviderReference(name=name, provider_type="local", obj=None)
        self.__resources.append(get)
        fakeConfig = LocalConfig()
        fakeProvider = Provider(name=name, function="LOCAL_ONLINE", description="", team="", config=fakeConfig)
        return LocalProvider(self, fakeProvider)

    def get_redis(self, name):
        """Get a Redis provider. The returned object can be used to register additional resources.

        **Examples**:
        ``` py
        redis = get_redis("redis-quickstart")
        // Defining a new transformation source with retrieved Redis provider
        average_user_transaction.register_resources(
            entity=user,
            entity_column="user_id",
            inference_store=redis,
            features=[
                {"name": "avg_transactions", "variant": "quickstart", "column": "avg_transaction_amt", "type": "float32"},
            ],
        )
        ```
        Args:
            name (str): Name of Redis provider to be retrieved

        Returns:
            redis (OnlineProvider): Provider
        """
        get = ProviderReference(name=name, provider_type="redis", obj=None)
        self.__resources.append(get)
        fakeConfig = RedisConfig(host="", port=123, password="", db=123)
        fakeProvider = Provider(name=name, function="ONLINE", description="", team="", config=fakeConfig)
        return OnlineProvider(self, fakeProvider)

    def get_mongodb(self, name):
        """Get a MongoDB provider. The returned object can be used to register additional resources.

        **Examples**:
        ``` py
        mongodb = get_mongodb("mongodb-quickstart")
        // Defining a new transformation source with retrieved MongoDB provider
        average_user_transaction.register_resources(
            entity=user,
            entity_column="user_id",
            inference_store=mongodb,
            features=[
                {"name": "avg_transactions", "variant": "quickstart", "column": "avg_transaction_amt", "type": "float32"},
            ],
        )
        ```
        Args:
            name (str): Name of MongoDB provider to be retrieved

        Returns:
            mongodb (OnlineProvider): Provider
        """
        get = ProviderReference(name=name, provider_type="mongodb", obj=None)
        self.__resources.append(get)
        mock_config = MongoDBConfig()
        mock_provider = Provider(name=name, function="ONLINE", description="", team="", config=mock_config)
        return OnlineProvider(self, mock_provider)

    def get_blob_store(self, name):
        """Get a Azure Blob provider. The returned object can be used to register additional resources.

        **Examples**:
        ``` py
        azure_blob = get_blob_store("azure-blob-quickstart")
        // Defining a new transformation source with retrieved Azure blob provider
        average_user_transaction.register_resources(
            entity=user,
            entity_column="user_id",
            inference_store=azure_blob,
            features=[
                {"name": "avg_transactions", "variant": "quickstart", "column": "avg_transaction_amt", "type": "float32"},
            ],
        )
        ```
        Args:
            name (str): Name of Azure blob provider to be retrieved

        Returns:
            azure_blob (FileStoreProvider): Provider
        """
        get = ProviderReference(name=name, provider_type="AZURE", obj=None)
        self.__resources.append(get)
        fake_azure_config = AzureFileStoreConfig(account_name="", account_key="", container_name="", root_path="")
        fake_config = OnlineBlobConfig(store_type="AZURE", store_config=fake_azure_config.config())
        fakeProvider = Provider(name=name, function="ONLINE", description="", team="", config=fake_config)
        return FileStoreProvider(self, fakeProvider, fake_config, "AZURE")

    def get_postgres(self, name):
        """Get a Postgres provider. The returned object can be used to register additional resources.

        **Examples**:
        ``` py
        postgres = get_postgres("postgres-quickstart")
        transactions = postgres.register_table(
            name="transactions",
            variant="kaggle",
            description="Fraud Dataset From Kaggle",
            table="Transactions",  # This is the table's name in Postgres
        )
        ```
        Args:
            name (str): Name of Postgres provider to be retrieved

        Returns:
            postgres (OfflineSQLProvider): Provider
        """
        get = ProviderReference(name=name, provider_type="postgres", obj=None)
        self.__resources.append(get)
        fakeConfig = PostgresConfig(host="", port="", database="", user="", password="")
        fakeProvider = Provider(name=name, function="OFFLINE", description="", team="", config=fakeConfig)
        return OfflineSQLProvider(self, fakeProvider)

    def get_snowflake(self, name):
        """Get a Snowflake provider. The returned object can be used to register additional resources.

        **Examples**:
        ``` py
        snowflake = get_snowflake("snowflake-quickstart")
        transactions = snowflake.register_table(
            name="transactions",
            variant="kaggle",
            description="Fraud Dataset From Kaggle",
            table="Transactions",  # This is the table's name in Postgres
        )
        ```
        Args:
            name (str): Name of Snowflake provider to be retrieved

        Returns:
            snowflake (OfflineSQLProvider): Provider
        """
        get = ProviderReference(name=name, provider_type="snowflake", obj=None)
        self.__resources.append(get)
        fakeConfig = SnowflakeConfig(account="", database="", organization="", username="", password="", schema="")
        fakeProvider = Provider(name=name, function="OFFLINE", description="", team="", config=fakeConfig)
        return OfflineSQLProvider(self, fakeProvider)

    def get_redshift(self, name):
        """Get a Redshift provider. The returned object can be used to register additional resources.

        **Examples**:
        ``` py
        redshift = get_redshift("redshift-quickstart")
        transactions = redshift.register_table(
            name="transactions",
            variant="kaggle",
            description="Fraud Dataset From Kaggle",
            table="Transactions",  # This is the table's name in Postgres
        )
        ```
        Args:
            name (str): Name of Redshift provider to be retrieved

        Returns:
            redshift (OfflineSQLProvider): Provider
        """
        get = ProviderReference(name=name, provider_type="redshift", obj=None)
        self.__resources.append(get)
        fakeConfig = RedshiftConfig(host="", port="", database="", user="", password="")
        fakeProvider = Provider(name=name, function="OFFLINE", description="", team="", config=fakeConfig)
        return OfflineSQLProvider(self, fakeProvider)

    def get_bigquery(self, name):
        """Get a BigQuery provider. The returned object can be used to register additional resources.

        **Examples**:
        ``` py
        bigquery = get_bigquery("bigquery-quickstart")
        transactions = bigquery.register_table(
            name="transactions",
            variant="kaggle",
            description="Fraud Dataset From Kaggle",
            table="Transactions",  # This is the table's name in Postgres
        )
        ```
        Args:
            name (str): Name of BigQuery provider to be retrieved

        Returns:
            bigquery (OfflineSQLProvider): Provider
        """
        get = ProviderReference(name=name, provider_type="bigquery", obj=None)
        self.__resources.append(get)
        fakeConfig = BigQueryConfig(project_id="", dataset_id="", credentials_path="")
        fakeProvider = Provider(name=name, function="OFFLINE", description="", team="", config=fakeConfig)
        return OfflineSQLProvider(self, fakeProvider)

    def get_spark(self, name):
        """Get a Spark provider. The returned object can be used to register additional resources.
        **Examples**:
        ``` py
        spark = get_spark("spark-quickstart")
        transactions = spark.register_table(
            name="transactions",
            variant="kaggle",
            description="Fraud Dataset From Kaggle",
            table="Transactions",  # This is the table's name in Postgres
        )
        ```
        Args:
            name (str): Name of Spark provider to be retrieved
        Returns:
            spark (OfflineSQLProvider): Provider
        """
        get = ProviderReference(name=name, provider_type="spark", obj=None)
        self.__resources.append(get)
        fakeConfig = SparkConfig(executor_type="", executor_config={}, store_type="", store_config={})
        fakeProvider = Provider(name=name, function="OFFLINE", description="", team="", config=fakeConfig)
        return OfflineSparkProvider(self, fakeProvider)

    def get_kubernetes(self, name):
        """
        Get a k8s Azure provider. The returned object can be used to register additional resources.
        **Examples**:
        ``` py

        k8s_azure = get_kubernetes("k8s-azure-quickstart")
        transactions = k8s_azure.register_file(
            name="transactions",
            variant="kaggle",
            description="Fraud Dataset From Kaggle",
            path="path/to/blob",
        )
        ```
        Args:
            name (str): Name of k8s Azure provider to be retrieved
        Returns:
            k8s_azure (OfflineK8sProvider): Provider
        """
        get = ProviderReference(name=name, provider_type="k8s-azure", obj=None)
        self.__resources.append(get)

        fakeConfig = K8sConfig(store_type="", store_config={})
        fakeProvider = Provider(name=name, function="OFFLINE", description="", team="", config=fakeConfig)
        return OfflineK8sProvider(self, fakeProvider)

    def get_s3(self, name):
        get = ProviderReference(name=name, provider_type="S3", obj=None)
        self.__resources.append(get)

        fake_creds = AWSCredentials("id", "secret")
        fakeConfig = S3StoreConfig(bucket_path="", bucket_region="", credentials=fake_creds)
        fakeProvider = Provider(name=name, function="OFFLINE", description="", team="", config=fakeConfig)
        return OfflineK8sProvider(self, fakeProvider)

    def get_entity(self, name, local=False):
        """Get an entity. The returned object can be used to register additional resources.

        **Examples**:
        ``` py
        entity = get_entity("user")
        transactions.register_resources(
            entity=entity,
            entity_column="customerid",
            labels=[
                {"name": "fraudulent", "variant": "quickstart", "column": "isfraud", "type": "bool"},
            ],
        )
        ```
        Args:
            name (str): Name of entity to be retrieved
            local (bool): If localmode is being used

        Returns:
            entity (EntityRegistrar): Entity
        """
        get = EntityReference(name=name, obj=None)
        self.__resources.append(get)
        fakeEntity = Entity(name=name, description="")
        return EntityRegistrar(self, fakeEntity)

    def register_redis(self,
                       name: str,
                       description: str = "",
                       team: str = "",
                       host: str = "0.0.0.0",
                       port: int = 6379,
                       password: str = "",
                       db: int = 0):
        """Register a Redis provider.

        **Examples**:
        ```
        redis = ff.register_redis(
            name="redis-quickstart",
            host="quickstart-redis",  # The internal dns name for redis
            port=6379,
            description="A Redis deployment we created for the Featureform quickstart"
        )
        ```
        Args:
            name (str): Name of Redis provider to be registered
            description (str): Description of Redis provider to be registered
            team (str): Name of team
            host (str): Internal DNS name for Redis
            port (int): Redis port
            password (str): Redis password
            db (str): Redis database

        Returns:
            redis (OnlineProvider): Provider
        """
        config = RedisConfig(host=host, port=port, password=password, db=db)
        provider = Provider(name=name,
                            function="ONLINE",
                            description=description,
                            team=team,
                            config=config)
        self.__resources.append(provider)
        return OnlineProvider(self, provider)

    def register_blob_store(self,
                            name: str,
                            account_name: str,
                            account_key: str,
                            container_name: str,
                            root_path: str,
                            description: str = "",
                            team: str = "", ):

        """Register an azure blob store provider.

        This has the functionality of an online store and can be used as a parameter
        to a k8s or spark provider

        **Examples**:
        ```
        blob = ff.register_blob_store(
            name="azure-quickstart",
            container_name="my_company_container"
            root_path="custom/path/in/container"
            account_name=<azure_account_name>
            account_key=<azure_account_key> 
            description="An azure blob store provider to store offline and inference data"
        )
        ```
        Args:
            name (str): Name of Azure blob store to be registered
            container_name (str): Azure container name
            root_path (str): custom path in container to store data
            description (str): Description of Redis provider to be registered
            team (str): team with permission to this storage layer
            account_name (str): Azure account name
            account_key (str): Secret azure account key
            config (AzureConfig): an azure config object (can be used in place of container name and account name)
        Returns:
            blob (StorageProvider): Provider
                has all the functionality of OnlineProvider
        """

        azure_config = AzureFileStoreConfig(account_name=account_name, account_key=account_key,
                                            container_name=container_name, root_path=root_path)
        config = OnlineBlobConfig(store_type="AZURE", store_config=azure_config.config())

        provider = Provider(name=name,
                            function="ONLINE",
                            description=description,
                            team=team,
                            config=config)
        self.__resources.append(provider)
        return FileStoreProvider(self, provider, azure_config, "AZURE")
    
    def register_s3(self,
                    name: str,
                    credentials: AWSCredentials,
                    bucket_path: str,
                    bucket_region: str,
                    description: str = "",
                    team: str = "", ):
        """Register a S3 store provider.

        This has the functionality of an offline store and can be used as a parameter
        to a k8s or spark provider

        **Examples**:
        ```
        s3 = ff.register_s3(
            name="s3-quickstart",
            credentials="my_company_container"
            bucket_path="bucket_name/path"
            bucket_region=<bucket_region>
            description="An s3 store provider to store offline"
        )
        ```
        Args:
            name (str): Name of S3 store to be registered
            credentials (AWSCredentials): AWS credentials to access the bucket
            bucket_path (str): custom path including the bucket name
            bucket_region (str): aws region the bucket is located in
            description (str): Description of Redis provider to be registered
            team (str): team with permission to this storage layer
        Returns:
            s3 (FileStoreProvider): Provider
                has all the functionality of OfflineProvider
        """

        s3_config = S3StoreConfig(bucket_path=bucket_path, bucket_region=bucket_region, credentials=credentials)

        provider = Provider(name=name,
                            function="OFFLINE",
                            description=description,
                            team=team,
                            config=s3_config)
        self.__resources.append(provider)
        return FileStoreProvider(self, provider, s3_config, s3_config.type())

    def register_firestore(self,
                           name: str,
                           collection: str,
                           project_id: str,
                           credentials_path: str,
                           description: str = "",
                           team: str = "",
                           ):
        """Register a Firestore provider.

        **Examples**:
        ```
        firestore = ff.register_firestore(
            name="firestore-quickstart",
            description="A Firestore deployment we created for the Featureform quickstart",
            project_id="quickstart-project",
            collection="quickstart-collection",
        )
        ```
        Args:
            name (str): Name of Firestore provider to be registered
            description (str): Description of Firestore provider to be registered
            team (str): Name of team
            project_id (str): The Project name in GCP
            collection (str): The Collection name in Firestore under the given project ID
            credentials_path (str): A path to a Google Credentials file with access permissions for Firestore

        Returns:
            firestore (OfflineSQLProvider): Provider
        """
        config = FirestoreConfig(collection=collection, project_id=project_id, credentials_path=credentials_path)
        provider = Provider(name=name,
                            function="ONLINE",
                            description=description,
                            team=team,
                            config=config)
        self.__resources.append(provider)
        return OnlineProvider(self, provider)

    def register_cassandra(self,
                           name: str,
                           description: str = "",
                           team: str = "",
                           host: str = "0.0.0.0",
                           port: int = 9042,
                           username: str = "cassandra",
                           password: str = "cassandra",
                           keyspace: str = "",
                           consistency: str = "THREE",
                           replication: int = 3):
        config = CassandraConfig(host=host, port=port, username=username, password=password, keyspace=keyspace,
                                 consistency=consistency, replication=replication)
        provider = Provider(name=name,
                            function="ONLINE",
                            description=description,
                            team=team,
                            config=config)
        self.__resources.append(provider)
        return OnlineProvider(self, provider)

    def register_dynamodb(self,
                          name: str,
                          description: str = "",
                          team: str = "",
                          access_key: str = None,
                          secret_key: str = None,
                          region: str = None):
        """Register a DynamoDB provider.

        **Examples**:
        ```
        dynamodb = ff.register_dynamodb(
            name="dynamodb-quickstart",
            host="quickstart-dynamodb",  # The internal dns name for dynamodb
            description="A Dynamodb deployment we created for the Featureform quickstart",
            access_key="$ACCESS_KEY",
            secret_key="$SECRET_KEY",
            region="us-east-1"
        )
        ```
        Args:
            name (str): Name of DynamoDB provider to be registered
            description (str): Description of DynamoDB provider to be registered
            team (str): Name of team
            access_key (str): Access key
            secret_key (str): Secret key
            region (str): Region

        Returns:
            dynamodb (OnlineProvider): Provider
        """
        config = DynamodbConfig(access_key=access_key, secret_key=secret_key, region=region)
        provider = Provider(name=name,
                            function="ONLINE",
                            description=description,
                            team=team,
                            config=config)
        self.__resources.append(provider)
        return OnlineProvider(self, provider)

    def register_mongodb(self,
                         name: str,
                         description: str = "",
                         team: str = "",
                         username: str = None,
                         password: str = None,
                         database: str = None,
                         host: str = None,
                         port: str = None,
                         throughput: int = 1000

                         ):
        """Register a MongoDB provider.

        **Examples**:
        ```
        mongodb = ff.register_mongodb(
            name="mongodb-quickstart",
            description="A MongoDB deployment",
            team="myteam"
            username="my_username",
            password="myPassword",
            database="featureform_database"
            host="my-mongodb.host.com",
            port="10225"
            throughput=10000
        )
        ```
        Args:
            name (str): Name of MongoDB provider to be registered
            description (str): Description of MongoDB provider to be registered
            team (str): Name of team
            username (str): MongoDB username
            password (str): MongoDB password
            database (str): MongoDB database
            host (str): MongoDB hostname
            port (str): MongoDB port
            throughput (int): The maximum RU limit for autoscaling

        Returns:
            mongodb (OnlineProvider): Provider
        """
        config = MongoDBConfig(username=username, password=password, host=host, port=port, database=database,
                               throughput=throughput)
        provider = Provider(name=name,
                            function="ONLINE",
                            description=description,
                            team=team,
                            config=config)
        self.__resources.append(provider)
        return OnlineProvider(self, provider)

    def register_snowflake(
            self,
            name: str,
            username: str,
            password: str,
            account: str,
            organization: str,
            database: str,
            schema: str = "PUBLIC",
            description: str = "",
            team: str = "",
    ):
        """Register a Snowflake provider.

        **Examples**:
        ```
        snowflake = ff.register_snowflake(
            name="snowflake-quickstart",
            username="snowflake",
            password="password", #pragma: allowlist secret
            account="account",
            database="snowflake",
            schema="PUBLIC",
            description="A Dynamodb deployment we created for the Featureform quickstart"
        )
        ```
        Args:
            name (str): Name of Snowflake provider to be registered
            username (str): Username
            password (str): Password
            account (str): Account
            organization (str): Organization
            database (str): Database
            schema (str): Schema
            description (str): Description of Snowflake provider to be registered
            team (str): Name of team

        Returns:
            snowflake (OfflineSQLProvider): Provider
        """
        config = SnowflakeConfig(account=account,
                                 database=database,
                                 organization=organization,
                                 username=username,
                                 password=password,
                                 schema=schema)
        provider = Provider(name=name,
                            function="OFFLINE",
                            description=description,
                            team=team,
                            config=config)
        self.__resources.append(provider)
        return OfflineSQLProvider(self, provider)

    def register_postgres(self,
                          name: str,
                          description: str = "",
                          team: str = "",
                          host: str = "0.0.0.0",
                          port: str = "5432",
                          user: str = "postgres",
                          password: str = "password",
                          database: str = "postgres"):
        """Register a Postgres provider.

        **Examples**:
        ```
        postgres = ff.register_postgres(
            name="postgres-quickstart",
            description="A Postgres deployment we created for the Featureform quickstart",
            host="quickstart-postgres",  # The internal dns name for postgres
            port="5432",
            user="postgres",
            password="password", #pragma: allowlist secret
            database="postgres"
        )
        ```
        Args:
            name (str): Name of Postgres provider to be registered
            description (str): Description of Postgres provider to be registered
            team (str): Name of team
            host (str): Internal DNS name of Postgres
            port (str): Port
            user (str): User
            password (str): Password
            database (str): Database

        Returns:
            postgres (OfflineSQLProvider): Provider
        """
        config = PostgresConfig(host=host,
                                port=port,
                                database=database,
                                user=user,
                                password=password)
        provider = Provider(name=name,
                            function="OFFLINE",
                            description=description,
                            team=team,
                            config=config)
        self.__resources.append(provider)
        return OfflineSQLProvider(self, provider)

    def register_redshift(self,
                          name: str,
                          description: str = "",
                          team: str = "",
                          host: str = "",
                          port: int = 5432,
                          user: str = "redshift",
                          password: str = "password",
                          database: str = "dev"):
        """Register a Redshift provider.

        **Examples**:
        ```
        redshift = ff.register_redshift(
            name="redshift-quickstart",
            description="A Redshift deployment we created for the Featureform quickstart",
            host="quickstart-redshift",  # The internal dns name for postgres
            port="5432",
            user="redshift",
            password="password", #pragma: allowlist secret
            database="dev"
        )
        ```
        Args:
            name (str): Name of Redshift provider to be registered
            description (str): Description of Redshift provider to be registered
            team (str): Name of team
            host (str): Internal DNS name of Redshift
            port (str): Port
            user (str): User
            password (str): Password
            database (str): Database

        Returns:
            redshift (OfflineSQLProvider): Provider
        """
        config = RedshiftConfig(host=host,
                                port=port,
                                database=database,
                                user=user,
                                password=password)
        provider = Provider(name=name,
                            function="OFFLINE",
                            description=description,
                            team=team,
                            config=config)
        self.__resources.append(provider)
        return OfflineSQLProvider(self, provider)

    def register_bigquery(self,
                          name: str,
                          description: str = "",
                          team: str = "",
                          project_id: str = "",
                          dataset_id: str = "",
                          credentials_path: str = ""):
        """Register a BigQuery provider.

        **Examples**:
        ```
        bigquery = ff.register_bigquery(
            name="bigquery-quickstart",
            description="A BigQuery deployment we created for the Featureform quickstart",
            project_id="quickstart-project",
            dataset_id="quickstart-dataset",
        )
        ```
        Args:
            name (str): Name of BigQuery provider to be registered
            description (str): Description of BigQuery provider to be registered
            team (str): Name of team
            project_id (str): The Project name in GCP
            dataset_id (str): The Dataset name in GCP under the Project Id
            credentials_path (str): A path to a Google Credentials file with access permissions for BigQuery

        Returns:
            bigquery (OfflineSQLProvider): Provider
        """
        config = BigQueryConfig(project_id=project_id,
                                dataset_id=dataset_id,
                                credentials_path=credentials_path, )
        provider = Provider(name=name,
                            function="OFFLINE",
                            description=description,
                            team=team,
                            config=config)
        self.__resources.append(provider)
        return OfflineSQLProvider(self, provider)

    def register_spark(self,
                       name: str,
                       executor: ExecutorCredentials,
                       filestore: FileStoreProvider,
                       description: str = "",
                       team: str = "",
                       ):
        """Register a Spark on Executor provider.
        **Examples**:
        ```
        spark = ff.register_spark(
            name="spark-quickstart",
            description="A Spark deployment we created for the Featureform quickstart",
            team="featureform-team"
            executor=databricks
            filestore=azure_blob_store
        )
        ```
        Args:
            name (str): Name of Spark provider to be registered
            executor (ExecutorCredentials): an Executor Provider used for the compute power
            filestore: (FileStoreProvider): a FileStoreProvider used for storage of data
            description (str): Description of Spark provider to be registered
            team (str): Name of team

        Returns:
            spark (OfflineSparkProvider): Provider
        """

        config = SparkConfig(
            executor_type=executor.type(),
            executor_config=executor.config(),
            store_type=filestore.store_type(),
            store_config=filestore.config())

        provider = Provider(name=name,
                            function="OFFLINE",
                            description=description,
                            team=team,
                            config=config)
        self.__resources.append(provider)
        return OfflineSparkProvider(self, provider)

    def register_k8s(self,
                     name: str,
                     store: FileStoreProvider,
                     description: str = "",
                     team: str = "",
                     docker_image: str = ""
                     ):
        """
        Register an offline store provider to run on featureform's own k8s deployment
        
        Args:
            name (str): Name of provider
            store (FileStoreProvider): Reference to registered file store provider
            description (str): Description of primary data to be registered
            team (str): A string parameter describing the team that owns the provider
            docker_image (str): A custom docker image using the base image featureformcom/k8s_runner
        **Examples**:
        ```
        k8s = ff.register_k8s(
            name="k8s",
            description="Native featureform kubernetes compute",
            store=azure_blob,
            team="featureform-team",
            docker_image="my-repo/image:version"
        )
        ```
        """
        config = K8sConfig(
            store_type=store.store_type(),
            store_config=store.config(),
            docker_image=docker_image
        )

        provider = Provider(name=name,
                            function="OFFLINE",
                            description=description,
                            team=team,
                            config=config)
        self.__resources.append(provider)
        return OfflineK8sProvider(self, provider)

    def register_local(self):
        """Register a Local provider.

        **Examples**:
        ```
            local = register_local()
        ```
        Returns:
            local (LocalProvider): Provider
        """
        config = LocalConfig()
        provider = Provider(name="local-mode",
                            function="LOCAL_ONLINE",
                            description="This is local mode",
                            team="team",
                            config=config)
        self.__resources.append(provider)
        local_provider = LocalProvider(self, provider)
        local_provider.insert_provider()
        return local_provider

    def register_primary_data(self,
                              name: str,
                              variant: str,
                              location: Location,
                              provider: Union[str, OfflineProvider],
                              owner: Union[str, UserRegistrar] = "",
                              description: str = ""):
        """Register a primary data source.

        Args:
            name (str): Name of source
            variant (str): Name of variant
            location (Location): Location of primary data
            provider (Union[str, OfflineProvider]): Provider
            owner (Union[str, UserRegistrar]): Owner
            description (str): Description of primary data to be registered

        Returns:
            source (ColumnSourceRegistrar): Source
        """
        if not isinstance(owner, str):
            owner = owner.name()
        if owner == "":
            owner = self.must_get_default_owner()
        if not isinstance(provider, str):
            provider = provider.name()
        source = Source(name=name,
                        variant=variant,
                        definition=PrimaryData(location=location),
                        owner=owner,
                        provider=provider,
                        description=description)
        self.__resources.append(source)
        return ColumnSourceRegistrar(self, source)

    def register_sql_transformation(self,
                                    name: str,
                                    variant: str,
                                    query: str,
                                    provider: Union[str, OfflineProvider],
                                    owner: Union[str, UserRegistrar] = "",
                                    description: str = "",
                                    schedule: str = "",
                                    args: K8sArgs = None
                                    ):
        """Register a SQL transformation source.

        Args:
            name (str): Name of source
            variant (str): Name of variant
            query (str): SQL query
            provider (Union[str, OfflineProvider]): Provider
            owner (Union[str, UserRegistrar]): Owner
            description (str): Description of primary data to be registered
            schedule (str): Kubernetes CronJob schedule string ("* * * * *")
            args (K8sArgs): Additional transformation arguments

        Returns:
            source (ColumnSourceRegistrar): Source
        """
        if not isinstance(owner, str):
            owner = owner.name()
        if owner == "":
            owner = self.must_get_default_owner()
        if not isinstance(provider, str):
            provider = provider.name()
        source = Source(
            name=name,
            variant=variant,
            definition=SQLTransformation(query, args),
            owner=owner,
            schedule=schedule,
            provider=provider,
            description=description,
        )
        self.__resources.append(source)
        return ColumnSourceRegistrar(self, source)

    def sql_transformation(self,
                           variant: str,
                           provider: Union[str, OfflineProvider],
                           name: str = "",
                           schedule: str = "",
                           owner: Union[str, UserRegistrar] = "",
                           description: str = "",
                           args: K8sArgs = None
                           ):
        """SQL transformation decorator.

        Args:
            variant (str): Name of variant
            provider (Union[str, OfflineProvider]): Provider
            name (str): Name of source
            schedule (str): Kubernetes CronJob schedule string ("* * * * *")
            owner (Union[str, UserRegistrar]): Owner
            description (str): Description of SQL transformation
            args (K8sArgs): Additional transformation arguments

        Returns:
            decorator (SQLTransformationDecorator): decorator
        """
        if not isinstance(owner, str):
            owner = owner.name()
        if owner == "":
            owner = self.must_get_default_owner()
        if not isinstance(provider, str):
            provider = provider.name()
        decorator = SQLTransformationDecorator(
            registrar=self,
            name=name,
            variant=variant,
            provider=provider,
            schedule=schedule,
            owner=owner,
            description=description,
            args=args,
        )
        self.__resources.append(decorator)
        return decorator

    def register_df_transformation(self,
                                   name: str,
                                   query: str,
                                   provider: Union[str, OfflineProvider],
                                   variant: str = "default",
                                   owner: Union[str, UserRegistrar] = "",
                                   description: str = "",
                                   inputs: list = [],
                                   schedule: str = "",
                                   args: K8sArgs = None
                                   ):
        """Register a Dataframe transformation source.

        Args:
            name (str): Name of source
            variant (str): Name of variant
            query (str): SQL query
            provider (Union[str, OfflineProvider]): Provider
            name (str): Name of source
            owner (Union[str, UserRegistrar]): Owner
            description (str): Description of SQL transformation
            inputs (list): Inputs to transformation
            schedule (str): Kubernetes CronJob schedule string ("* * * * *")
            args (K8sArgs): Additional transformation arguments

        Returns:
            source (ColumnSourceRegistrar): Source
        """
        if not isinstance(owner, str):
            owner = owner.name()
        if owner == "":
            owner = self.must_get_default_owner()
        if not isinstance(provider, str):
            provider = provider.name()
        for i, nv in enumerate(inputs):
            if not isinstance(nv, tuple):
                inputs[i] = nv.name_variant()
        source = Source(
            name=name,
            variant=variant,
            definition=DFTransformation(query, inputs, args),
            owner=owner,
            schedule=schedule,
            provider=provider,
            description=description,
        )
        self.__resources.append(source)
        return ColumnSourceRegistrar(self, source)

    def df_transformation(self,
                          provider: Union[str, OfflineProvider],
                          variant: str = "default",
                          name: str = "",
                          owner: Union[str, UserRegistrar] = "",
                          description: str = "",
                          inputs: list = [],
                          args: K8sArgs = None
                          ):
        """Dataframe transformation decorator.

        Args:
            variant (str): Name of variant
            provider (Union[str, OfflineProvider]): Provider
            name (str): Name of source
            owner (Union[str, UserRegistrar]): Owner
            description (str): Description of SQL transformation
            inputs (list): Inputs to transformation
            args (K8sArgs): Additional transformation arguments

        Returns:
            decorator (DFTransformationDecorator): decorator
        """

        if not isinstance(owner, str):
            owner = owner.name()
        if owner == "":
            owner = self.must_get_default_owner()
        if not isinstance(provider, str):
            provider = provider.name()
        for i, nv in enumerate(inputs):
            if not isinstance(nv, tuple):
                inputs[i] = nv.name_variant()
        decorator = DFTransformationDecorator(
            registrar=self,
            name=name,
            variant=variant,
            provider=provider,
            owner=owner,
            description=description,
            inputs=inputs,
            args=args
        )
        self.__resources.append(decorator)
        return decorator

    def state(self):
        for resource in self.__resources:
            try:
                if isinstance(resource, SQLTransformationDecorator) or isinstance(resource, DFTransformationDecorator):
                    resource = resource.to_source()
                self.__state.add(resource)
            except ResourceRedefinedError:
                raise
            except Exception as e:
                raise Exception(f"Could not add apply {resource.name} ({resource.variant}): {e}")
        self.__resources = []
        return self.__state

    def clear_state(self):
        self.__state = ResourceState()

    def register_entity(self, name: str, description: str = ""):
        """Register an entity.

        Args:
            name (str): Name of entity to be registered
            description (str): Description of entity to be registered

        Returns:
            entity (EntityRegistrar): Entity
        """
        entity = Entity(name=name, description=description)
        self.__resources.append(entity)
        return EntityRegistrar(self, entity)

    def register_column_resources(
            self,
            source: Union[NameVariant, SourceRegistrar, SQLTransformationDecorator],
            entity: Union[str, EntityRegistrar],
            entity_column: str,
            owner: Union[str, UserRegistrar] = "",
            inference_store: Union[str, OnlineProvider, FileStoreProvider] = "",
            features: List[ColumnMapping] = None,
            labels: List[ColumnMapping] = None,
            timestamp_column: str = "",
            description: str = "",
            schedule: str = "",
    ):
        """Create features and labels from a source. Used in the register_resources function.

        Args:
            source (Union[NameVariant, SourceRegistrar, SQLTransformationDecorator]): Source of features, labels, entity
            entity (Union[str, EntityRegistrar]): Entity
            entity_column (str): Column of entity in source
            owner (Union[str, UserRegistrar]): Owner
            inference_store (Union[str, OnlineProvider]): Online provider
            features (List[ColumnMapping]): List of ColumnMapping objects (dictionaries containing the keys: name, variant, column, resource_type)
            labels (List[ColumnMapping]): List of ColumnMapping objects (dictionaries containing the keys: name, variant, column, resource_type)
            description (str): Description
            schedule (str): Kubernetes CronJob schedule string ("* * * * *")

        Returns:
            resource (ResourceRegistrar): resource
        """

        if type(inference_store) == FileStoreProvider and inference_store.store_type() in NON_INFERENCE_STORES:
            raise Exception(f"cannot use '{inference_store.store_type()}' as an inference store.")

        if features is None:
            features = []
        if labels is None:
            labels = []
        if len(features) == 0 and len(labels) == 0:
            raise ValueError("No features or labels set")
        if not isinstance(source, tuple):
            source = source.id()
        if not isinstance(entity, str):
            entity = entity.name()
        if not isinstance(inference_store, str):
            inference_store = inference_store.name()
        if len(features) > 0 and inference_store == "":
            raise ValueError(
                "Inference store must be set when defining features")
        if not isinstance(owner, str):
            owner = owner.name()
        if owner == "":
            owner = self.must_get_default_owner()
        feature_resources = []
        label_resources = []
        for feature in features:
            variant = feature.get("variant", "default")
            desc = feature.get("description", "")
            resource = Feature(
                name=feature["name"],
                variant=variant,
                source=source,
                value_type=feature["type"],
                entity=entity,
                owner=owner,
                provider=inference_store,
                description=desc,
                schedule=schedule,
                location=ResourceColumnMapping(
                    entity=entity_column,
                    value=feature["column"],
                    timestamp=timestamp_column,
                ),
            )
            self.__resources.append(resource)
            feature_resources.append(resource)

        for label in labels:
            variant = label.get("variant", "default")
            desc = label.get("description", "")
            resource = Label(
                name=label["name"],
                variant=variant,
                source=source,
                value_type=label["type"],
                entity=entity,
                owner=owner,
                provider=inference_store,
                description=desc,
                location=ResourceColumnMapping(
                    entity=entity_column,
                    value=label["column"],
                    timestamp=timestamp_column,
                ),
            )
            self.__resources.append(resource)
            label_resources.append(resource)
        return ResourceRegistrar(self, features, labels)

    def __get_feature_nv(self, features):
        feature_nv_list = []
        feature_lags = []
        for feature in features:
            if isinstance(feature, str):
                feature_nv = (feature, "default")
                feature_nv_list.append(feature_nv)
            elif isinstance(feature, dict):
                lag = feature.get("lag")
                if lag:
                    required_lag_keys = set(["lag", "feature", "variant"])
                    received_lag_keys = set(feature.keys())
                    if required_lag_keys.intersection(received_lag_keys) != required_lag_keys:
                        raise ValueError(
                            f"feature lags require 'lag', 'feature', 'variant' fields. Received: {feature.keys()}")

                    if not isinstance(lag, timedelta):
                        raise ValueError(
                            f"the lag, '{lag}', needs to be of type 'datetime.timedelta'. Received: {type(lag)}.")

                    feature_name_variant = (feature["feature"], feature["variant"])
                    if feature_name_variant not in feature_nv_list:
                        feature_nv_list.append(feature_name_variant)

                    lag_name = f"{feature['feature']}_{feature['variant']}_lag_{lag}"
                    sanitized_lag_name = lag_name.replace(" ", "").replace(",", "_").replace(":", "_")
                    feature["name"] = feature.get("name", sanitized_lag_name)

                    feature_lags.append(feature)
                else:
                    feature_nv = (feature["name"], feature["variant"])
                    feature_nv_list.append(feature_nv)
            elif isinstance(feature, list):
                feature_nv, feature_lags_list = self.__get_feature_nv(feature)
                if len(feature_nv) != 0:
                    feature_nv_list.extend(feature_nv)

                if len(feature_lags_list) != 0:
                    feature_lags.extend(feature_lags_list)
            else:
                feature_nv_list.append(feature)

        return feature_nv_list, feature_lags

    def register_training_set(self,
                              name: str,
                              variant: str = "default",
                              features: list = [],
                              label: NameVariant = (),
                              resources: list = [],
                              owner: Union[str, UserRegistrar] = "",
                              description: str = "",
                              schedule: str = ""):
        """Register a training set.

        Args:
            name (str): Name of training set to be registered
            variant (str): Name of variant to be registered
            label (NameVariant): Label of training set
            features (List[NameVariant]): Features of training set
            resources (List[Resource]): A list of previously registered resources
            owner (Union[str, UserRegistrar]): Owner
            description (str): Description of training set to be registered
            schedule (str): Kubernetes CronJob schedule string ("* * * * *")

        Returns:
            resource (ResourceRegistrar): resource
        """
        if not isinstance(owner, str):
            owner = owner.name()
        if owner == "":
            owner = self.must_get_default_owner()

        if isinstance(features, tuple):
            raise ValueError("Features must be entered as a list")

        if isinstance(label, list):
            raise ValueError("Label must be entered as a tuple")

        for resource in resources:
            features += resource.features()
            resource_label = resource.label()
            # label == () if it is NOT manually entered
            if label == ():
                label = resource_label
            # Elif: If label was updated to store resource_label it will not check the following elif
            elif resource_label != ():
                raise ValueError("A training set can only have one label")

        if isinstance(label, str):
            label = (label, "default")

        features, feature_lags = self.__get_feature_nv(features)

        if label == ():
            raise ValueError("Label must be set")
        if features == []:
            raise ValueError("A training-set must have atleast one feature")

        resource = TrainingSet(
            name=name,
            variant=variant,
            description=description,
            owner=owner,
            schedule=schedule,
            label=label,
            features=features,
            feature_lags=feature_lags
        )
        self.__resources.append(resource)


class ResourceClient(Registrar):
    """The resource client is used to retrieve information on specific resources (entities, providers, features, labels, training sets, models, users). If retrieved resources are needed to register additional resources (e.g. registering a feature from a source), use the [Client](client.md) functions instead.

    **Using the Resource Client:**
    ``` py title="definitions.py"
    import featureform as ff
    from featureform import ResourceClient

    rc = ResourceClient("localhost:8000")

    # example query:
    redis = rc.get_provider("redis-quickstart")
    ```
    """

    def __init__(self, host=None, local=False, insecure=False, cert_path=None, dry_run=False):
        """Initialise a Resource Client object.

        Args:
            host (str): The hostname of the Featureform instance. Exclude if using Localmode.
            local (bool): True if using Localmode.
            insecure (bool): True if connecting to an insecure Featureform endpoint. False if using a self-signed or public TLS certificate
            cert_path (str): The path to a public certificate if using a self-signed certificate.
        """
        super().__init__()
        self._dry_run = dry_run
        self._stub = None
        self.local = local

        if dry_run:
            return

        if local and host:
            raise ValueError("Cannot be local and have a host")
        elif not local:
            host = host or os.getenv('FEATUREFORM_HOST')
            if host is None:
                raise RuntimeError(
                    'If not in local mode then `host` must be passed or the environment'
                    ' variable FEATUREFORM_HOST must be set.'
                )
            if insecure:
                channel = insecure_channel(host)
            else:
                channel = secure_channel(host, cert_path)
            self._stub = ff_grpc.ApiStub(channel)

    def apply(self):
        """Apply all definitions, creating and retrieving all specified resources.
        """

        if self._dry_run:
            print(state().sorted_list())
            return

        if self.local:
            state().create_all_local()
        else:
            state().create_all(self._stub)

    def get_user(self, name, local=False):
        """Get a user. Prints out name of user, and all resources associated with the user.

        **Examples:**

        ``` py title="Input"
        featureformer = rc.get_user("featureformer")
        ```

        ``` json title="Output"
        // get_user prints out formatted information on user
        USER NAME:                     featureformer
        -----------------------------------------------

        NAME                           VARIANT                        TYPE
        avg_transactions               quickstart                     feature
        fraudulent                     quickstart                     label
        fraud_training                 quickstart                     training set
        transactions                   kaggle                         source
        average_user_transaction       quickstart                     source
        -----------------------------------------------
        ```

        ``` py title="Input"
        print(featureformer)
        ```

        ``` json title="Output"
        // get_user returns the User object

        name: "featureformer"
        features {
        name: "avg_transactions"
        variant: "quickstart"
        }
        labels {
        name: "fraudulent"
        variant: "quickstart"
        }
        trainingsets {
        name: "fraud_training"
        variant: "quickstart"
        }
        sources {
        name: "transactions"
        variant: "kaggle"
        }
        sources {
        name: "average_user_transaction"
        variant: "quickstart"
        }
        ```

        Args:
            name (str): Name of user to be retrieved

        Returns:
            user (User): User
        """
        if local:
            return get_user_info_local(name)
        return get_user_info(self._stub, name)

    def get_entity(self, name, local=False):
        """Get an entity. Prints out information on entity, and all resources associated with the entity.

        **Examples:**

        ``` py title="Input"
        entity = rc.get_entity("user")
        ```

        ``` json title="Output"
        // get_entity prints out formatted information on entity

        ENTITY NAME:                   user
        STATUS:                        NO_STATUS
        -----------------------------------------------

        NAME                           VARIANT                        TYPE
        avg_transactions               quickstart                     feature
        fraudulent                     quickstart                     label
        fraud_training                 quickstart                     training set
        -----------------------------------------------
        ```

        ``` py title="Input"
        print(postgres)
        ```

        ``` json title="Output"
        // get_entity returns the Entity object

        name: "user"
        features {
        name: "avg_transactions"
        variant: "quickstart"
        }
        labels {
        name: "fraudulent"
        variant: "quickstart"
        }
        trainingsets {
        name: "fraud_training"
        variant: "quickstart"
        }
        ```
        """
        if local:
            return get_entity_info_local(name)
        return get_entity_info(self._stub, name)

    def get_model(self, name):
        """Get a model. Prints out information on model, and all resources associated with the model.

        Args:
            name (str): Name of model to be retrieved

        Returns:
            model (Model): Model
        """
        return get_resource_info(self._stub, "model", name)

    def get_provider(self, name, local=False):
        """Get a provider. Prints out information on provider, and all resources associated with the provider.

        **Examples:**

        ``` py title="Input"
        postgres = rc.get_provider("postgres-quickstart")
        ```

        ``` json title="Output"
        // get_provider prints out formatted information on provider

        NAME:                          postgres-quickstart
        DESCRIPTION:                   A Postgres deployment we created for the Featureform quickstart
        TYPE:                          POSTGRES_OFFLINE
        SOFTWARE:                      postgres
        STATUS:                        NO_STATUS
        -----------------------------------------------
        SOURCES:
        NAME                           VARIANT
        transactions                   kaggle
        average_user_transaction       quickstart
        -----------------------------------------------
        FEATURES:
        NAME                           VARIANT
        -----------------------------------------------
        LABELS:
        NAME                           VARIANT
        fraudulent                     quickstart
        -----------------------------------------------
        TRAINING SETS:
        NAME                           VARIANT
        fraud_training                 quickstart
        -----------------------------------------------
        ```

        ``` py title="Input"
        print(postgres)
        ```

        ``` json title="Output"
        // get_provider returns the Provider object

        name: "postgres-quickstart"
        description: "A Postgres deployment we created for the Featureform quickstart"
        type: "POSTGRES_OFFLINE"
        software: "postgres"
        serialized_config: "{\"Host\": \"quickstart-postgres\",
                            \"Port\": \"5432\",
                            \"Username\": \"postgres\",
                            \"Password\": \"password\",
                            \"Database\": \"postgres\"}"
        sources {
        name: "transactions"
        variant: "kaggle"
        }
        sources {
        name: "average_user_transaction"
        variant: "quickstart"
        }
        trainingsets {
        name: "fraud_training"
        variant: "quickstart"
        }
        labels {
        name: "fraudulent"
        variant: "quickstart"
        }
        ```

        Args:
            name (str): Name of provider to be retrieved

        Returns:
            provider (Provider): Provider
        """
        if local:
            return get_provider_info_local(name)
        return get_provider_info(self._stub, name)

    def get_feature(self, name, variant):
        name_variant = metadata_pb2.NameVariant(name=name, variant=variant)
        feature = None
        for x in self._stub.GetFeatureVariants(iter([name_variant])):
            feature = x
            break

        return Feature(
            name=feature.name,
            variant=feature.variant,
            source=(feature.source.name, feature.source.variant),
            value_type=feature.type,
            entity=feature.entity,
            owner=feature.owner,
            provider=feature.provider,
            location=ResourceColumnMapping("", "", ""),
            description=feature.description,
            status=feature.status.Status._enum_type.values[feature.status.status].name
        )

    def print_feature(self, name, variant=None, local=False):
        """Get a feature. Prints out information on feature, and all variants associated with the feature. If variant is included, print information on that specific variant and all resources associated with it.

        **Examples:**

        ``` py title="Input"
        avg_transactions = rc.get_feature("avg_transactions")
        ```

        ``` json title="Output"
        // get_feature prints out formatted information on feature

        NAME:                          avg_transactions
        STATUS:                        NO_STATUS
        -----------------------------------------------
        VARIANTS:
        quickstart                     default
        -----------------------------------------------
        ```

        ``` py title="Input"
        print(avg_transactions)
        ```

        ``` json title="Output"
        // get_feature returns the Feature object

        name: "avg_transactions"
        default_variant: "quickstart"
        variants: "quickstart"
        ```

        ``` py title="Input"
        avg_transactions_variant = ff.get_feature("avg_transactions", "quickstart")
        ```

        ``` json title="Output"
        // get_feature with variant provided prints out formatted information on feature variant

        NAME:                          avg_transactions
        VARIANT:                       quickstart
        TYPE:                          float32
        ENTITY:                        user
        OWNER:                         featureformer
        PROVIDER:                      redis-quickstart
        STATUS:                        NO_STATUS
        -----------------------------------------------
        SOURCE:
        NAME                           VARIANT
        average_user_transaction       quickstart
        -----------------------------------------------
        TRAINING SETS:
        NAME                           VARIANT
        fraud_training                 quickstart
        -----------------------------------------------
        ```

        ``` py title="Input"
        print(avg_transactions_variant)
        ```

        ``` json title="Output"
        // get_feature returns the FeatureVariant object

        name: "avg_transactions"
        variant: "quickstart"
        source {
        name: "average_user_transaction"
        variant: "quickstart"
        }
        type: "float32"
        entity: "user"
        created {
        seconds: 1658168552
        nanos: 142461900
        }
        owner: "featureformer"
        provider: "redis-quickstart"
        trainingsets {
        name: "fraud_training"
        variant: "quickstart"
        }
        columns {
        entity: "user_id"
        value: "avg_transaction_amt"
        }
        ```

        Args:
            name (str): Name of feature to be retrieved
            variant (str): Name of variant of feature

        Returns:
            feature (Union[Feature, FeatureVariant]): Feature or FeatureVariant
        """
        if local:
            if not variant:
                return get_resource_info_local("feature", name)
            return get_feature_variant_info_local(name, variant)
        if not variant:
            return get_resource_info(self._stub, "feature", name)
        return get_feature_variant_info(self._stub, name, variant)

    def get_label(self, name, variant):
        name_variant = metadata_pb2.NameVariant(name=name, variant=variant)
        label = None
        for x in self._stub.GetLabelVariants(iter([name_variant])):
            label = x
            break

        return Label(
            name=label.name,
            variant=label.variant,
            source=(label.source.name, label.source.variant),
            value_type=label.type,
            entity=label.entity,
            owner=label.owner,
            provider=label.provider,
            location=ResourceColumnMapping("", "", ""),
            description=label.description,
            status=label.status.Status._enum_type.values[label.status.status].name
        )

    def print_label(self, name, variant=None, local=False):
        """Get a label. Prints out information on label, and all variants associated with the label. If variant is included, print information on that specific variant and all resources associated with it.

        **Examples:**

        ``` py title="Input"
        fraudulent = rc.get_label("fraudulent")
        ```

        ``` json title="Output"
        // get_label prints out formatted information on label

        NAME:                          fraudulent
        STATUS:                        NO_STATUS
        -----------------------------------------------
        VARIANTS:
        quickstart                     default
        -----------------------------------------------
        ```

        ``` py title="Input"
        print(fraudulent)
        ```

        ``` json title="Output"
        // get_label returns the Label object

        name: "fraudulent"
        default_variant: "quickstart"
        variants: "quickstart"
        ```

        ``` py title="Input"
        fraudulent_variant = ff.get_label("fraudulent", "quickstart")
        ```

        ``` json title="Output"
        // get_label with variant provided prints out formatted information on label variant

        NAME:                          fraudulent
        VARIANT:                       quickstart
        TYPE:                          bool
        ENTITY:                        user
        OWNER:                         featureformer
        PROVIDER:                      postgres-quickstart
        STATUS:                        NO_STATUS
        -----------------------------------------------
        SOURCE:
        NAME                           VARIANT
        transactions                   kaggle
        -----------------------------------------------
        TRAINING SETS:
        NAME                           VARIANT
        fraud_training                 quickstart
        -----------------------------------------------
        ```

        ``` py title="Input"
        print(fraudulent_variant)
        ```

        ``` json title="Output"
        // get_label returns the LabelVariant object

        name: "fraudulent"
        variant: "quickstart"
        type: "bool"
        source {
        name: "transactions"
        variant: "kaggle"
        }
        entity: "user"
        created {
        seconds: 1658168552
        nanos: 154924300
        }
        owner: "featureformer"
        provider: "postgres-quickstart"
        trainingsets {
        name: "fraud_training"
        variant: "quickstart"
        }
        columns {
        entity: "customerid"
        value: "isfraud"
        }
        ```

        Args:
            name (str): Name of label to be retrieved
            variant (str): Name of variant of label

        Returns:
            label (Union[label, LabelVariant]): Label or LabelVariant
        """
        if local:
            if not variant:
                return get_resource_info_local("label", name)
            return get_label_variant_info_local(name, variant)
        if not variant:
            return get_resource_info(self._stub, "label", name)
        return get_label_variant_info(self._stub, name, variant)

    def get_training_set(self, name, variant):
        name_variant = metadata_pb2.NameVariant(name=name, variant=variant)
        ts = None
        for x in self._stub.GetTrainingSetVariants(iter([name_variant])):
            ts = x
            break

        return TrainingSet(
            name=ts.name,
            variant=ts.variant,
            owner=ts.owner,
            description=ts.description,
            status=ts.status.Status._enum_type.values[ts.status.status].name,
            label=(ts.label.name, ts.label.variant),
            features=[(f.name, f.variant) for f in ts.features],
            feature_lags=[],
            provider=ts.provider,
        )

    def print_training_set(self, name, variant=None, local=False):
        """Get a training set. Prints out information on training set, and all variants associated with the training set. If variant is included, print information on that specific variant and all resources associated with it.

        **Examples:**

        ``` py title="Input"
        fraud_training = rc.get_training_set("fraud_training")
        ```

        ``` json title="Output"
        // get_training_set prints out formatted information on training set

        NAME:                          fraud_training
        STATUS:                        NO_STATUS
        -----------------------------------------------
        VARIANTS:
        quickstart                     default
        -----------------------------------------------
        ```

        ``` py title="Input"
        print(fraud_training)
        ```

        ``` json title="Output"
        // get_training_set returns the TrainingSet object

        name: "fraud_training"
        default_variant: "quickstart"
        variants: "quickstart"
        ```

        ``` py title="Input"
        fraudulent_variant = ff.get_training set("fraudulent", "quickstart")
        ```

        ``` json title="Output"
        // get_training_set with variant provided prints out formatted information on training set variant

        NAME:                          fraud_training
        VARIANT:                       quickstart
        OWNER:                         featureformer
        PROVIDER:                      postgres-quickstart
        STATUS:                        NO_STATUS
        -----------------------------------------------
        LABEL:
        NAME                           VARIANT
        fraudulent                     quickstart
        -----------------------------------------------
        FEATURES:
        NAME                           VARIANT
        avg_transactions               quickstart
        -----------------------------------------------
        ```

        ``` py title="Input"
        print(fraudulent_variant)
        ```

        ``` json title="Output"
        // get_training_set returns the TrainingSetVariant object

        name: "fraud_training"
        variant: "quickstart"
        owner: "featureformer"
        created {
        seconds: 1658168552
        nanos: 157934800
        }
        provider: "postgres-quickstart"
        features {
        name: "avg_transactions"
        variant: "quickstart"
        }
        label {
        name: "fraudulent"
        variant: "quickstart"
        }
        ```

        Args:
            name (str): Name of training set to be retrieved
            variant (str): Name of variant of training set

        Returns:
            training_set (Union[TrainingSet, TrainingSetVariant]): TrainingSet or TrainingSetVariant
        """
        if local:
            if not variant:
                return get_resource_info_local("training-set", name)
            return get_training_set_variant_info_local(name, variant)
        if not variant:
            return get_resource_info(self._stub, "training-set", name)
        return get_training_set_variant_info(self._stub, name, variant)

    def get_source(self, name, variant):
        name_variant = metadata_pb2.NameVariant(name=name, variant=variant)
        source = None
        for x in self._stub.GetSourceVariants(iter([name_variant])):
            source = x
            break

        definition = self._get_source_definition(source)

        return Source(
            name=source.name,
            definition=definition,
            owner=source.owner,
            provider=source.provider,
            description=source.description,
            variant=source.variant,
            status=source.status.Status._enum_type.values[source.status.status].name,
        )

    def _get_source_definition(self, source):
        if source.primaryData.table.name:
            return PrimaryData(
                Location(source.primaryData.table.name)
            )
        elif source.transformation:
            return self._get_transformation_definition(source)
        else:
            raise Exception(f"Invalid source type {source}")

    def _get_transformation_definition(self, source):
        if source.transformation.DFTransformation.query != bytes():
            transformation = source.transformation.DFTransformation
            return DFTransformation(
                query=transformation.query,
                inputs=[(input.name, input.variant) for input in transformation.inputs]
            )
        elif source.transformation.SQLTransformation.query != "":
            return SQLTransformation(
                source.transformation.SQLTransformation.query
            )
        else:
            raise Exception(f"Invalid transformation type {source}")

    def print_source(self, name, variant=None, local=False):
        """Get a source. Prints out information on source, and all variants associated with the source. If variant is included, print information on that specific variant and all resources associated with it.

        **Examples:**

        ``` py title="Input"
        transactions = rc.get_transactions("transactions")
        ```

        ``` json title="Output"
        // get_source prints out formatted information on source

        NAME:                          transactions
        STATUS:                        NO_STATUS
        -----------------------------------------------
        VARIANTS:
        kaggle                         default
        -----------------------------------------------
        ```

        ``` py title="Input"
        print(transactions)
        ```

        ``` json title="Output"
        // get_source returns the Source object

        name: "transactions"
        default_variant: "kaggle"
        variants: "kaggle"
        ```

        ``` py title="Input"
        transactions_variant = rc.get_source("transactions", "kaggle")
        ```

        ``` json title="Output"
        // get_source with variant provided prints out formatted information on source variant

        NAME:                          transactions
        VARIANT:                       kaggle
        OWNER:                         featureformer
        DESCRIPTION:                   Fraud Dataset From Kaggle
        PROVIDER:                      postgres-quickstart
        STATUS:                        NO_STATUS
        -----------------------------------------------
        DEFINITION:
        TRANSFORMATION

        -----------------------------------------------
        SOURCES
        NAME                           VARIANT
        -----------------------------------------------
        PRIMARY DATA
        Transactions
        FEATURES:
        NAME                           VARIANT
        -----------------------------------------------
        LABELS:
        NAME                           VARIANT
        fraudulent                     quickstart
        -----------------------------------------------
        TRAINING SETS:
        NAME                           VARIANT
        fraud_training                 quickstart
        -----------------------------------------------
        ```

        ``` py title="Input"
        print(transactions_variant)
        ```

        ``` json title="Output"
        // get_source returns the SourceVariant object

        name: "transactions"
        variant: "kaggle"
        owner: "featureformer"
        description: "Fraud Dataset From Kaggle"
        provider: "postgres-quickstart"
        created {
        seconds: 1658168552
        nanos: 128768000
        }
        trainingsets {
        name: "fraud_training"
        variant: "quickstart"
        }
        labels {
        name: "fraudulent"
        variant: "quickstart"
        }
        primaryData {
        table {
            name: "Transactions"
        }
        }
        ```

        Args:
            name (str): Name of source to be retrieved
            variant (str): Name of variant of source

        Returns:
            source (Union[Source, SourceVariant]): Source or SourceVariant
        """
        if local:
            if not variant:
                return get_resource_info_local("source", name)
            return get_source_variant_info_local(name, variant)
        if not variant:
            return get_resource_info(self._stub, "source", name)
        return get_source_variant_info(self._stub, name, variant)

    def list_features(self, local=False):
        """List all features.

        **Examples:**
        ``` py title="Input"
        features_list = rc.list_features()
        ```

        ``` json title="Output"
        // list_features prints out formatted information on all features

        NAME                           VARIANT                        STATUS
        user_age                       quickstart (default)           READY
        avg_transactions               quickstart (default)           READY
        avg_transactions               production                     CREATED
        ```

        ``` py title="Input"
        print(features_list)
        ```

        ``` json title="Output"
        // list_features returns a list of Feature objects

        [name: "user_age"
        default_variant: "quickstart"
        variants: "quickstart"
        , name: "avg_transactions"
        default_variant: "quickstart"
        variants: "quickstart"
        variants: "production"
        ]
        ```

        Returns:
            features (List[Feature]): List of Feature Objects
        """
        if local:
            return list_local("feature", [ColumnName.NAME, ColumnName.VARIANT, ColumnName.STATUS])
        return list_name_variant_status(self._stub, "feature")

    def list_labels(self, local=False):
        """List all labels.

        **Examples:**
        ``` py title="Input"
        features_list = rc.list_labels()
        ```

        ``` json title="Output"
        // list_labels prints out formatted information on all labels

        NAME                           VARIANT                        STATUS
        user_age                       quickstart (default)           READY
        avg_transactions               quickstart (default)           READY
        avg_transactions               production                     CREATED
        ```

        ``` py title="Input"
        print(label_list)
        ```

        ``` json title="Output"
        // list_features returns a list of Feature objects

        [name: "user_age"
        default_variant: "quickstart"
        variants: "quickstart"
        , name: "avg_transactions"
        default_variant: "quickstart"
        variants: "quickstart"
        variants: "production"
        ]
        ```

        Returns:
            labels (List[Label]): List of Label Objects
        """
        if local:
            return list_local("label", [ColumnName.NAME, ColumnName.VARIANT, ColumnName.STATUS])
        return list_name_variant_status(self._stub, "label")

    def list_users(self, local=False):
        """List all users. Prints a list of all users.

        **Examples:**
        ``` py title="Input"
        users_list = rc.list_users()
        ```

        ``` json title="Output"
        // list_users prints out formatted information on all users

        NAME                           STATUS
        featureformer                  NO_STATUS
        featureformers_friend          CREATED
        ```

        ``` py title="Input"
        print(features_list)
        ```

        ``` json title="Output"
        // list_features returns a list of Feature objects

        [name: "featureformer"
        features {
        name: "avg_transactions"
        variant: "quickstart"
        }
        labels {
        name: "fraudulent"
        variant: "quickstart"
        }
        trainingsets {
        name: "fraud_training"
        variant: "quickstart"
        }
        sources {
        name: "transactions"
        variant: "kaggle"
        }
        sources {
        name: "average_user_transaction"
        variant: "quickstart"
        },
        name: "featureformers_friend"
        features {
        name: "user_age"
        variant: "production"
        }
        sources {
        name: "user_profiles"
        variant: "production"
        }
        ]
        ```

        Returns:
            users (List[User]): List of User Objects
        """
        if local:
            return list_local("user", [ColumnName.NAME, ColumnName.STATUS])
        return list_name_status(self._stub, "user")

    def list_entities(self, local=False):
        """List all entities. Prints a list of all entities.

        **Examples:**
        ``` py title="Input"
        entities = rc.list_entities()
        ```

        ``` json title="Output"
        // list_entities prints out formatted information on all entities

        NAME                           STATUS
        user                           CREATED
        transaction                    CREATED
        ```

        ``` py title="Input"
        print(features_list)
        ```

        ``` json title="Output"
        // list_entities returns a list of Entity objects

        [name: "user"
        features {
        name: "avg_transactions"
        variant: "quickstart"
        }
        features {
        name: "avg_transactions"
        variant: "production"
        }
        features {
        name: "user_age"
        variant: "quickstart"
        }
        labels {
        name: "fraudulent"
        variant: "quickstart"
        }
        trainingsets {
        name: "fraud_training"
        variant: "quickstart"
        }
        ,
        name: "transaction"
        features {
        name: "amount_spent"
        variant: "production"
        }
        ]
        ```

        Returns:
            entities (List[Entity]): List of Entity Objects
        """
        if local:
            return list_local("entity", [ColumnName.NAME, ColumnName.STATUS])
        return list_name_status(self._stub, "entity")

    def list_sources(self, local=False):
        """List all sources. Prints a list of all sources.

        **Examples:**
        ``` py title="Input"
        sources_list = rc.list_sources()
        ```

        ``` json title="Output"
        // list_sources prints out formatted information on all sources

        NAME                           VARIANT                        STATUS                         DESCRIPTION
        average_user_transaction       quickstart (default)           NO_STATUS                      the average transaction amount for a user
        transactions                   kaggle (default)               NO_STATUS                      Fraud Dataset From Kaggle
        ```

        ``` py title="Input"
        print(sources_list)
        ```

        ``` json title="Output"
        // list_sources returns a list of Source objects

        [name: "average_user_transaction"
        default_variant: "quickstart"
        variants: "quickstart"
        , name: "transactions"
        default_variant: "kaggle"
        variants: "kaggle"
        ]
        ```

        Returns:
            sources (List[Source]): List of Source Objects
        """
        if local:
            return list_local("source",
                              [ColumnName.NAME, ColumnName.VARIANT, ColumnName.STATUS, ColumnName.DESCRIPTION])
        return list_name_variant_status_desc(self._stub, "source")

    def list_training_sets(self, local=False):
        """List all training sets. Prints a list of all training sets.

        **Examples:**
        ``` py title="Input"
        training_sets_list = rc.list_training_sets()
        ```

        ``` json title="Output"
        // list_training_sets prints out formatted information on all training sets

        NAME                           VARIANT                        STATUS                         DESCRIPTION
        fraud_training                 quickstart (default)           READY                          Training set for fraud detection.
        fraud_training                 v2                             CREATED                        Improved training set for fraud detection.
        recommender                    v1 (default)                   CREATED                        Training set for recommender system.
        ```

        ``` py title="Input"
        print(training_sets_list)
        ```

        ``` json title="Output"
        // list_training_sets returns a list of TrainingSet objects

        [name: "fraud_training"
        default_variant: "quickstart"
        variants: "quickstart", "v2",
        name: "recommender"
        default_variant: "v1"
        variants: "v1"
        ]
        ```

        Returns:
            training_sets (List[TrainingSet]): List of TrainingSet Objects
        """
        if local:
            return list_local("training-set", [ColumnName.NAME, ColumnName.VARIANT, ColumnName.STATUS])
        return list_name_variant_status_desc(self._stub, "training-set")

    def list_models(self, local=False):
        """List all models. Prints a list of all models.

        Returns:
            models (List[Model]): List of Model Objects
        """
        if local:
            return list_local("model", [ColumnName.NAME, ColumnName.STATUS, ColumnName.DESCRIPTION])
        return list_name_status_desc(self._stub, "model")

    def list_providers(self, local=False):
        """List all providers. Prints a list of all providers.

        **Examples:**
        ``` py title="Input"
        providers_list = rc.list_providers()
        ```

        ``` json title="Output"
        // list_providers prints out formatted information on all providers

        NAME                           STATUS                         DESCRIPTION
        redis-quickstart               CREATED                      A Redis deployment we created for the Featureform quickstart
        postgres-quickstart            CREATED                      A Postgres deployment we created for the Featureform quickst
        ```

        ``` py title="Input"
        print(providers_list)
        ```

        ``` json title="Output"
        // list_providers returns a list of Providers objects

        [name: "redis-quickstart"
        description: "A Redis deployment we created for the Featureform quickstart"
        type: "REDIS_ONLINE"
        software: "redis"
        serialized_config: "{\"Addr\": \"quickstart-redis:6379\", \"Password\": \"\", \"DB\": 0}"
        features {
        name: "avg_transactions"
        variant: "quickstart"
        }
        features {
        name: "avg_transactions"
        variant: "production"
        }
        features {
        name: "user_age"
        variant: "quickstart"
        }
        , name: "postgres-quickstart"
        description: "A Postgres deployment we created for the Featureform quickstart"
        type: "POSTGRES_OFFLINE"
        software: "postgres"
        serialized_config: "{\"Host\": \"quickstart-postgres\", \"Port\": \"5432\", \"Username\": \"postgres\", \"Password\": \"password\", \"Database\": \"postgres\"}"
        sources {
        name: "transactions"
        variant: "kaggle"
        }
        sources {
        name: "average_user_transaction"
        variant: "quickstart"
        }
        trainingsets {
        name: "fraud_training"
        variant: "quickstart"
        }
        labels {
        name: "fraudulent"
        variant: "quickstart"
        }
        ]
        ```

        Returns:
            providers (List[Provider]): List of Provider Objects
        """
        if local:
            return list_local("provider", [ColumnName.NAME, ColumnName.STATUS, ColumnName.DESCRIPTION])
        return list_name_status_desc(self._stub, "provider")


global_registrar = Registrar()
state = global_registrar.state
clear_state = global_registrar.clear_state
register_user = global_registrar.register_user
register_redis = global_registrar.register_redis
register_blob_store = global_registrar.register_blob_store
register_bigquery = global_registrar.register_bigquery
register_firestore = global_registrar.register_firestore
register_cassandra = global_registrar.register_cassandra
register_dynamodb = global_registrar.register_dynamodb
register_mongodb = global_registrar.register_mongodb
register_snowflake = global_registrar.register_snowflake
register_postgres = global_registrar.register_postgres
register_redshift = global_registrar.register_redshift
register_spark = global_registrar.register_spark
register_k8s = global_registrar.register_k8s
register_s3 = global_registrar.register_s3
register_local = global_registrar.register_local
register_entity = global_registrar.register_entity
register_column_resources = global_registrar.register_column_resources
register_training_set = global_registrar.register_training_set
sql_transformation = global_registrar.sql_transformation
register_sql_transformation = global_registrar.register_sql_transformation
get_entity = global_registrar.get_entity
get_source = global_registrar.get_source
get_local_provider = global_registrar.get_local_provider
get_redis = global_registrar.get_redis
get_postgres = global_registrar.get_postgres
get_mongodb = global_registrar.get_mongodb
get_snowflake = global_registrar.get_snowflake
get_redshift = global_registrar.get_redshift
get_bigquery = global_registrar.get_bigquery
get_spark = global_registrar.get_spark
get_kubernetes = global_registrar.get_kubernetes
get_blob_store = global_registrar.get_blob_store
get_s3 = global_registrar.get_s3
ResourceStatus = ResourceStatus<|MERGE_RESOLUTION|>--- conflicted
+++ resolved
@@ -22,12 +22,8 @@
     MongoDBConfig, PostgresConfig, SnowflakeConfig, LocalConfig, RedshiftConfig, BigQueryConfig, SparkConfig, \
     AzureFileStoreConfig, OnlineBlobConfig, K8sConfig, S3StoreConfig, User, Location, Source, PrimaryData, SQLTable, \
     SQLTransformation, DFTransformation, Entity, Feature, Label, ResourceColumnMapping, TrainingSet, ProviderReference, \
-<<<<<<< HEAD
-    EntityReference, SourceReference, ExecutorCredentials, ResourceRedefinedError, ResourceStatus, Transformation, AWSCredentials
-=======
     EntityReference, SourceReference, ExecutorCredentials, ResourceRedefinedError, ResourceStatus, Transformation, \
-    K8sArgs
->>>>>>> 90e00182
+    K8sArgs, AWSCredentials
 
 from .proto import metadata_pb2_grpc as ff_grpc
 
