// This Source Code Form is subject to the terms of the Mozilla Public
// License, v. 2.0. If a copy of the MPL was not distributed with this
// file, You can obtain one at https://mozilla.org/MPL/2.0/.

package serving

import (
	"context"
	"fmt"
<<<<<<< HEAD
	"sync"

	"github.com/pkg/errors"

=======
	"github.com/featureform/fferr"
>>>>>>> cd4255b3
	"github.com/featureform/metadata"
	"github.com/featureform/metrics"
	pb "github.com/featureform/proto"
	"github.com/featureform/provider"
	pt "github.com/featureform/provider/provider_type"
	"go.uber.org/zap"
	"sync"
)

type FeatureServer struct {
	pb.UnimplementedFeatureServer
	Metrics   metrics.MetricsHandler
	Metadata  *metadata.Client
	Logger    *zap.SugaredLogger
	Providers *sync.Map
	Tables    *sync.Map
	Features  *sync.Map
}

func NewFeatureServer(meta *metadata.Client, promMetrics metrics.MetricsHandler, logger *zap.SugaredLogger) (*FeatureServer, error) {
	logger.Debug("Creating new training data server")
	return &FeatureServer{
		Metadata:  meta,
		Metrics:   promMetrics,
		Logger:    logger,
		Providers: &sync.Map{},
		Tables:    &sync.Map{},
		Features:  &sync.Map{},
	}, nil
}

func (serv *FeatureServer) TrainingData(req *pb.TrainingDataRequest, stream pb.Feature_TrainingDataServer) error {
	id := req.GetId()
	name, variant := id.GetName(), id.GetVersion()
	featureObserver := serv.Metrics.BeginObservingTrainingServe(name, variant)
	defer featureObserver.Finish()
	logger := serv.Logger.With("Name", name, "Variant", variant)
	logger.Info("Serving training data")
	if model := req.GetModel(); model != nil {
		trainingSets := []metadata.NameVariant{{Name: name, Variant: variant}}
		err := serv.Metadata.CreateModel(stream.Context(), metadata.ModelDef{Name: model.GetName(), Trainingsets: trainingSets})
		if err != nil {
			return err
		}
	}
	iter, err := serv.getTrainingSetIterator(name, variant)
	if err != nil {
		logger.Errorw("Failed to get training set iterator", "Error", err)
		featureObserver.SetError()
		return err
	}
	for iter.Next() {
		sRow, err := serializedRow(iter.Features(), iter.Label())
		if err != nil {
			return err
		}
		if err := stream.Send(sRow); err != nil {
			logger.Errorw("Failed to write to stream", "Error", err)
			featureObserver.SetError()
			return err
		}
		featureObserver.ServeRow()
	}
	if err := iter.Err(); err != nil {
		logger.Errorw("Dataset error", "Error", err)
		featureObserver.SetError()
		return err
	}
	return nil
}

<<<<<<< HEAD
=======
type splitContext struct {
	stream          pb.Feature_TrainTestSplitServer
	req             *pb.TrainTestSplitRequest
	trainIterator   *provider.TrainingSetIterator
	testIterator    *provider.TrainingSetIterator
	isTestFinished  *bool
	isTrainFinished *bool
	logger          *zap.SugaredLogger
}

func (serv *FeatureServer) TrainingTestSplit(stream pb.Feature_TrainTestSplitServer) error {
	var (
		trainIter, testIter provider.TrainingSetIterator
		isTrainFinished     bool
		isTestFinished      bool
	)

	for {
		if isTrainFinished && isTestFinished {
			// If both iterators are finished, we can close the stream
			serv.Logger.Infow("Both iterators are finished, closing stream")
			return nil
		}

		req, err := stream.Recv()
		if err != nil {
			return err
		}

		id := req.GetId()
		name, variant := id.GetName(), id.GetVersion()
		logger := serv.Logger.With("Name", name, "Variant", variant, "RequestType", req.GetRequestType().String())

		featureObserver := serv.Metrics.BeginObservingTrainingServe(name, variant)
		defer featureObserver.Finish()

		ctx := splitContext{
			stream:          stream,
			req:             req,
			trainIterator:   &trainIter,
			testIterator:    &testIter,
			isTestFinished:  &isTestFinished,
			isTrainFinished: &isTrainFinished,
			logger:          logger,
		}

		switch req.GetRequestType() {
		case pb.RequestType_INITIALIZE:
			if err := serv.handleSplitInitializeRequest(&ctx); err != nil {
				featureObserver.SetError()
				return err
			}
		default:
			if err := serv.handleSplitDataRequest(&ctx); err != nil {
				featureObserver.SetError()
				return err
			}
		}
	}
}

func (serv *FeatureServer) handleSplitInitializeRequest(ctx *splitContext) error {
	ctx.logger.Infow("Initializing dataset", "id", ctx.req.Id, "shuffle", ctx.req.Shuffle, "testSize", ctx.req.TestSize)

	train, test, dropViews, err := serv.getTrainingSetTestSplitIterator(
		ctx.req.Id.GetName(),
		ctx.req.Id.GetVersion(),
		ctx.req.TestSize,
		ctx.req.Shuffle,
		int(ctx.req.RandomState),
	)
	if err != nil {
		ctx.logger.Errorw("Failed to get training set iterator", "Error", err)
		return err
	}
	defer dropViews()

	*ctx.trainIterator = train
	*ctx.testIterator = test

	initResponse := &pb.BatchTrainTestSplitResponse{
		RequestType: pb.RequestType_INITIALIZE,
		Result:      &pb.BatchTrainTestSplitResponse_Initialized{Initialized: true},
	}

	if err := ctx.stream.Send(initResponse); err != nil {
		ctx.logger.Errorw("Failed to send init response", "error", err)
		return err
	}

	return nil
}

func (serv *FeatureServer) handleSplitDataRequest(ctx *splitContext) error {
	var thisIter provider.TrainingSetIterator
	switch ctx.req.GetRequestType() {
	case pb.RequestType_TRAINING:
		thisIter = *ctx.trainIterator
	case pb.RequestType_TEST:
		thisIter = *ctx.testIterator
	default:
		return fmt.Errorf("invalid request type")
	}

	rows := 0
	trainingDataRows := make([]*pb.TrainingDataRow, 0)

	for rows < int(ctx.req.BatchSize) {
		if thisIter.Next() {
			sRow, err := serializedRow(thisIter.Features(), thisIter.Label())
			if err != nil {
				return err
			}
			trainingDataRows = append(trainingDataRows, sRow)
			rows++
		} else {
			// if we reach the end of the iterator mid-batch, we'll send the processed rows so far and end the iteration
			serv.handleFinishedIterator(trainingDataRows, ctx)
		}
	}

	response := &pb.BatchTrainTestSplitResponse{
		Result: &pb.BatchTrainTestSplitResponse_Data{
			Data: &pb.TrainingDataRows{Rows: trainingDataRows},
		},
	}

	if err := ctx.stream.Send(response); err != nil {
		ctx.logger.Errorw("Failed to write to stream", "Error", err)
		return err
	}

	if thisIter.Err() != nil {
		ctx.logger.Errorw("Dataset error", "Error", thisIter.Err())
		return thisIter.Err()
	}

	return nil
}

func (serv *FeatureServer) handleFinishedIterator(trainingDataRows []*pb.TrainingDataRow, ctx *splitContext) {
	if ctx.req.GetRequestType() == pb.RequestType_TEST {
		*ctx.isTestFinished = true
	} else if ctx.req.GetRequestType() == pb.RequestType_TRAINING {
		*ctx.isTrainFinished = true
	}

	if *ctx.isTestFinished && *ctx.isTrainFinished {
		return // return so that we can close the stream
	} else {
		response := &pb.BatchTrainTestSplitResponse{
			Result: &pb.BatchTrainTestSplitResponse_Data{
				Data: &pb.TrainingDataRows{Rows: trainingDataRows},
			},
			IteratorDone: true,
		}

		if err := ctx.stream.Send(response); err != nil {
			ctx.logger.Errorw("Failed to write to stream", "Error", err)
		}
	}
}

>>>>>>> cd4255b3
func (serv *FeatureServer) TrainingDataColumns(ctx context.Context, req *pb.TrainingDataColumnsRequest) (*pb.TrainingColumns, error) {
	id := req.GetId()
	name, variant := id.GetName(), id.GetVersion()
	serv.Logger.Infow("Getting training set columns", "Name", name, "Variant", variant)
	ts, err := serv.Metadata.GetTrainingSetVariant(ctx, metadata.NameVariant{Name: name, Variant: variant})
	if err != nil {
		return nil, errors.Wrap(err, "could not get training set variant")
	}
	fv := ts.Features()
	features := make([]string, len(fv))
	for i, f := range fv {
		features[i] = fmt.Sprintf("feature__%s__%s", f.Name, f.Variant)
	}
	lv := ts.Label()
	label := fmt.Sprintf("label__%s__%s", lv.Name, lv.Variant)
	return &pb.TrainingColumns{
		Features: features,
		Label:    label,
	}, nil
}

func (serv *FeatureServer) SourceData(req *pb.SourceDataRequest, stream pb.Feature_SourceDataServer) error {
	id := req.GetId()
	name, variant := id.GetName(), id.GetVersion()
	limit := req.GetLimit()
	logger := serv.Logger.With("Name", name, "Variant", variant)
	logger.Info("Serving source data")
	iter, err := serv.getSourceDataIterator(name, variant, limit)
	if err != nil {
		logger.Errorw("Failed to get source data iterator", "Error", err)
		return err
	}
	for iter.Next() {
		sRow, err := SerializedSourceRow(iter.Values())
		if err != nil {
			return err
		}
		if err := stream.Send(sRow); err != nil {
			logger.Errorw("Failed to write to source data stream", "Error", err)
			return err
		}
	}
	if err := iter.Err(); err != nil {
		logger.Errorw("Source data set error", "Error", err)
		return err
	}
	return nil
}

func (serv *FeatureServer) getTrainingSetIterator(name, variant string) (provider.TrainingSetIterator, error) {
	ctx := context.TODO()
	serv.Logger.Infow("Getting Training Set Iterator", "name", name, "variant", variant)
	ts, err := serv.Metadata.GetTrainingSetVariant(ctx, metadata.NameVariant{name, variant})
	if err != nil {
		return nil, errors.Wrap(err, "could not get training set variant")
	}
	serv.Logger.Debugw("Fetching Training Set Provider", "name", name, "variant", variant)
	providerEntry, err := ts.FetchProvider(serv.Metadata, ctx)
	if err != nil {
		return nil, errors.Wrap(err, "could not get fetch provider")
	}
	p, err := provider.Get(pt.Type(providerEntry.Type()), providerEntry.SerializedConfig())
	if err != nil {
		return nil, errors.Wrap(err, "could not get provider")
	}
	store, err := p.AsOfflineStore()
	if err != nil {
		// This means that the provider of the training set isn't an offline store.
		// That shouldn't be possible.
		return nil, errors.Wrap(err, "could not open as offline store")
	}
	serv.Logger.Debugw("Get Training Set From Store", "name", name, "variant", variant)
	return store.GetTrainingSet(provider.ResourceID{Name: name, Variant: variant})
}

func (serv *FeatureServer) getBatchFeatureIterator(ids []provider.ResourceID) (provider.BatchFeatureIterator, error) {
	ctx := context.TODO()
	_, err := serv.checkEntityOfFeature(ids)
	if err != nil {
		return nil, err
	}

	// Assuming that all the features have the same offline provider
	feat, err := serv.Metadata.GetFeatureVariant(ctx, metadata.NameVariant{ids[0].Name, ids[0].Variant})
	if err != nil {
		return nil, errors.Wrap(err, "could not get Feature Variant")
	}
	serv.Logger.Debugw("Fetching Feature Provider from ", "name", ids[0].Name, "variant", ids[0].Variant)
	featureSource, err := feat.FetchSource(serv.Metadata, ctx)
	if err != nil {
		return nil, errors.Wrap(err, "could not fetch source")
	}
	providerEntry, err := featureSource.FetchProvider(serv.Metadata, ctx)
	if err != nil {
		return nil, errors.Wrap(err, "could not fetch provider")
	}
	providerName := providerEntry.Name()
	err = serv.checkFeatureSources(providerName, ids, ctx)
	if err != nil {
		return nil, err
	}

	p, err := provider.Get(pt.Type(providerEntry.Type()), providerEntry.SerializedConfig())
	if err != nil {
		return nil, errors.Wrap(err, "could not get provider")
	}

	store, err := p.AsOfflineStore()
	if err != nil {
		// This means that the provider of the feature isn't an offline store.
		// That shouldn't be possible.
		return nil, errors.Wrap(err, "could not open as offline store")
	}
	return store.GetBatchFeatures(ids)
}

func (serv *FeatureServer) checkFeatureSources(firstProvider string, ids []provider.ResourceID, ctx context.Context) error {
	for id := range ids {
		id_feature, err := serv.Metadata.GetFeatureVariant(ctx, metadata.NameVariant{ids[id].Name, ids[id].Variant})
		if err != nil {
			return errors.Wrap(err, "could not get Feature Variant")
		}
		id_featureSource, err := id_feature.FetchSource(serv.Metadata, ctx)
		if err != nil {
			return errors.Wrap(err, "could not fetch source")
		}
		id_providerEntry, err := id_featureSource.FetchProvider(serv.Metadata, ctx)
		if err != nil {
			return errors.Wrap(err, "could not fetch provider")
		}
		if id_providerEntry.Name() != firstProvider {
			return errors.Wrap(err, "features have different providers")
		}
	}
	return nil
}

// Takes in a list of feature names and returns true if they all have the same entity name
func (serv *FeatureServer) checkEntityOfFeature(ids []provider.ResourceID) (bool, error) {
	ctx := context.TODO()
	entityName := ""
	// if len(features) != len(variants) {
	// 	return false, fmt.Errorf("Feature and Variant lists have different lengths")
	// }
	for _, resourceID := range ids {
		serv.Logger.Infow("Getting Feature Variant Iterator", "name", resourceID.Name, "variant", resourceID.Variant)
		feature, err := serv.Metadata.GetFeatureVariant(ctx, metadata.NameVariant{Name: resourceID.Name, Variant: resourceID.Variant})
		if err != nil {
			return false, errors.Wrap(err, "could not get feature variant")
		}
		correspondingEntity := feature.Entity()
		if entityName == "" {
			entityName = correspondingEntity
		} else if correspondingEntity != entityName {
			return false, fmt.Errorf("Entity names are not the same")
		}
	}
	return true, nil
}

func (serv *FeatureServer) getSourceDataIterator(name, variant string, limit int64) (provider.GenericTableIterator, error) {
	ctx := context.TODO()
	serv.Logger.Infow("Getting Source Variant Iterator", "name", name, "variant", variant)
	sv, err := serv.Metadata.GetSourceVariant(ctx, metadata.NameVariant{Name: name, Variant: variant})
	if err != nil {
		return nil, errors.Wrap(err, "could not get source variant")
	}
	// TODO: Determine if we want to add a backoff here to wait for the source
	if sv.Status() != metadata.READY {
		return nil, fmt.Errorf("source variant is not ready; current status is %v", sv.Status())
	}
	providerEntry, err := sv.FetchProvider(serv.Metadata, ctx)
	serv.Logger.Debugw("Fetched Source Variant Provider", "name", providerEntry.Name(), "type", providerEntry.Type())
	if err != nil {
		return nil, errors.Wrap(err, "could not get fetch provider")
	}
	p, err := provider.Get(pt.Type(providerEntry.Type()), providerEntry.SerializedConfig())
	if err != nil {
		return nil, errors.Wrap(err, "could not get provider")
	}
	store, err := p.AsOfflineStore()
	if err != nil {
		return nil, errors.Wrap(err, "could not open as offline store")
	}
	var primary provider.PrimaryTable
	var providerErr error
	if sv.IsTransformation() {
		serv.Logger.Debugw("Getting transformation table", "name", name, "variant", variant)
		t, err := store.GetTransformationTable(provider.ResourceID{Name: name, Variant: variant, Type: provider.Transformation})
		if err != nil {
			serv.Logger.Errorw("Could not get transformation table", "name", name, "variant", variant, "Error", err)
			providerErr = err
		} else {
			// TransformationTable inherits from PrimaryTable, which is where
			// IterateSegment is defined; we assert this type to get access to
			// the method. This assertion should never fail.
			if tbl, isPrimaryTable := t.(provider.PrimaryTable); !isPrimaryTable {
				serv.Logger.Errorw("transformation table is not a primary table", "name", name, "variant", variant)
				providerErr = fmt.Errorf("transformation table is not a primary table")
			} else {
				primary = tbl
			}
		}
	} else {
		serv.Logger.Debugw("Getting primary table", "name", name, "variant", variant)
		primary, providerErr = store.GetPrimaryTable(provider.ResourceID{Name: name, Variant: variant, Type: provider.Primary})
	}
	if providerErr != nil {
		serv.Logger.Errorw("Could not get primary table", "name", name, "variant", variant, "Error", providerErr)
		return nil, errors.Wrap(err, "could not get primary table")
	}
	serv.Logger.Debugw("Getting source data iterator", "name", name, "variant", variant)
	return primary.IterateSegment(limit)
}

func (serv *FeatureServer) addModel(ctx context.Context, model *pb.Model, features []*pb.FeatureID) error {
	modelFeatures := make([]metadata.NameVariant, len(features))
	for i, feature := range features {
		modelFeatures[i] = metadata.NameVariant{Name: feature.Name, Variant: feature.Version}
	}
	serv.Logger.Infow("Creating model", "Name", model.GetName())
	err := serv.Metadata.CreateModel(ctx, metadata.ModelDef{Name: model.GetName(), Features: modelFeatures})
	if err != nil {
		return err
	}
	return nil
}

type observer struct{}

// TODO: test serving embedding features
func (serv *FeatureServer) FeatureServe(ctx context.Context, req *pb.FeatureServeRequest) (*pb.FeatureRow, error) {
	features := req.GetFeatures()
	entities := req.GetEntities()
	entityMap := make(map[string][]string)

	for _, entity := range entities {
		entityMap[entity.GetName()] = entity.GetValues()
	}

	if model := req.GetModel(); model != nil {
		err := serv.addModel(ctx, model, features)
		if err != nil {
			return nil, err
		}
	}

	rows, err := serv.getFeatureRows(ctx, features, entityMap)
	if err != nil {
		return nil, err
	}

	return &pb.FeatureRow{
		ValueLists: rows,
	}, nil
}

func (serv *FeatureServer) getNVCacheKey(name, variant string) string {
	return fmt.Sprintf("%s:%s", name, variant)
}

func (serv *FeatureServer) BatchFeatureServe(req *pb.BatchFeatureServeRequest, stream pb.Feature_BatchFeatureServeServer) error {
	features := req.GetFeatures()
	resourceIDList := make([]provider.ResourceID, len(features))
	for i, feature := range features {
		name, variant := feature.GetName(), feature.GetVersion()
		serv.Logger.Infow("Serving feature", "Name", name, "Variant", variant)
		resourceIDList[i] = provider.ResourceID{Name: name, Variant: variant, Type: provider.Feature}
	}
	iter, err := serv.getBatchFeatureIterator(resourceIDList)
	if err != nil {
		return err
	}
	for iter.Next() {
		sRow, err := serializedBatchRow(iter.Entity(), iter.Features())
		if err != nil {
			return err
		}
		if err := stream.Send(sRow); err != nil {
			return err
		}
	}
	if err := iter.Err(); err != nil {
		return err
	}
	return nil
}

func (serv *FeatureServer) SourceColumns(ctx context.Context, req *pb.SourceColumnRequest) (*pb.SourceDataColumns, error) {
	id := req.GetId()
	name, variant := id.GetName(), id.GetVersion()
	serv.Logger.Infow("Getting source columns", "Name", name, "Variant", variant)
	it, err := serv.getSourceDataIterator(name, variant, 0) // Set limit to zero to fetch columns only
	if err != nil {
		return nil, err
	}
	if it == nil {
<<<<<<< HEAD
		serv.Logger.Errorf("source data iterator is nil", "Name", name, "Variant", variant, "Error", err.Error())
		return nil, fmt.Errorf("could not fetch source data due to error; check the data source registration to ensure it is valid")
=======
		serv.Logger.Errorf("source data iterator is nil", "Name", name, "Variant", variant)
		return nil, fferr.NewDatasetNotFoundError(name, variant, fmt.Errorf("source data iterator is nil"))
>>>>>>> cd4255b3
	}
	defer it.Close()
	return &pb.SourceDataColumns{
		Columns: it.Columns(),
	}, nil
}

func (serv *FeatureServer) Nearest(ctx context.Context, req *pb.NearestRequest) (*pb.NearestResponse, error) {
	id := req.GetId()
	name, variant := id.GetName(), id.GetVersion()
	serv.Logger.Infow("Searching nearest", "Name", name, "Variant", variant)
	fv, err := serv.Metadata.GetFeatureVariant(ctx, metadata.NameVariant{Name: name, Variant: variant})
	if err != nil {
		serv.Logger.Errorw("metadata lookup failed", "Err", err)
		return nil, err
	}
	vectorTable, err := serv.getVectorTable(ctx, fv)
	if err != nil {
		serv.Logger.Errorw("failed to get vector table", "Error", err)
		return nil, err
	}
	searchVector := req.GetVector()
	k := req.GetK()
	if searchVector == nil {
		return nil, fmt.Errorf("no embedding provided")
	}
	entities, err := vectorTable.Nearest(name, variant, searchVector.Value, k)
	if err != nil {
		serv.Logger.Errorw("nearest search failed", "Error", err)
		return nil, err
	}
	return &pb.NearestResponse{
		Entities: entities,
	}, nil
}

func (serv *FeatureServer) getVectorTable(ctx context.Context, fv *metadata.FeatureVariant) (provider.VectorStoreTable, error) {
	providerEntry, err := fv.FetchProvider(serv.Metadata, ctx)
	if err != nil {
		serv.Logger.Errorw("fetching provider metadata failed", "Error", err)
		return nil, err
	}
	p, err := provider.Get(pt.Type(providerEntry.Type()), providerEntry.SerializedConfig())
	if err != nil {
		serv.Logger.Errorw("failed to get provider", "Error", err)
		return nil, err
	}
	store, err := p.AsOnlineStore()
	if err != nil {
		serv.Logger.Errorw("failed to use provider as online store for feature", "Error", err)
		return nil, err
	}
	table, err := store.GetTable(fv.Name(), fv.Variant())
	if err != nil {
		serv.Logger.Errorw("feature not found", "Error", err)
		return nil, err
	}
	vectorTable, ok := table.(provider.VectorStoreTable)
	if !ok {
		serv.Logger.Errorw("failed to use table as vector store table", "Error", err)
	}
	return vectorTable, nil
}

func (serv *FeatureServer) GetResourceLocation(ctx context.Context, req *pb.ResourceIdRequest) (*pb.ResourceLocation, error) {
	// Pulls the location of a resource from the provider

	name := req.GetName()
	variant := req.GetVariant()
	resourceType := req.GetType()
	serv.Logger.Infow("Getting the Resource Location:", "Name", name, "Variant", variant, "Type", resourceType)

	var location string
	var err error
	if provider.OfflineResourceType(resourceType) == provider.Feature {
		location, err = serv.getOnlineResourceLocation(ctx, name, variant, resourceType)
	} else {
		location, err = serv.getOfflineResourceLocation(ctx, name, variant, resourceType)
		if err != nil {
			return nil, err
		}
	}

	return &pb.ResourceLocation{
		Location: location,
	}, nil
}

func (serv *FeatureServer) getOfflineResourceLocation(ctx context.Context, name, variant string, resourceType int32) (string, error) {
	var providerEntry *metadata.Provider
	switch provider.OfflineResourceType(resourceType) {
	case provider.Primary, provider.Transformation:
		serv.Logger.Infow("Getting Source Variant Provider", "name", name, "variant", variant)
		sv, err := serv.Metadata.GetSourceVariant(ctx, metadata.NameVariant{Name: name, Variant: variant})
		if err != nil {
			return "", errors.Wrap(err, "could not get source variant")
		}
		providerEntry, err = sv.FetchProvider(serv.Metadata, ctx)
		if err != nil {
			return "", errors.Wrap(err, "could not get fetch provider")
		}
	case provider.TrainingSet:
		serv.Logger.Infow("Getting Training Set Provider", "name", name, "variant", variant)
		ts, err := serv.Metadata.GetTrainingSetVariant(ctx, metadata.NameVariant{Name: name, Variant: variant})
		if err != nil {
			return "", errors.Wrap(err, "could not get training set variant")
		}
		providerEntry, err = ts.FetchProvider(serv.Metadata, ctx)
		if err != nil {
			return "", errors.Wrap(err, "could not get fetch provider")
		}
	default:
		return "", fmt.Errorf("invalid resource type")
	}
	p, err := provider.Get(pt.Type(providerEntry.Type()), providerEntry.SerializedConfig())
	if err != nil {
		return "", errors.Wrap(err, "could not get provider")
	}
	store, err := p.AsOfflineStore()
	if err != nil {
		return "", errors.Wrap(err, "could not open as offline store")
	}

	resourceID := provider.ResourceID{Name: name, Variant: variant, Type: provider.OfflineResourceType(resourceType)}
	fileLocation, err := store.ResourceLocation(resourceID)
	if err != nil {
		return "", errors.Wrap(err, "could not get resource location")
	}
	return fileLocation, nil
}

func (serv *FeatureServer) getOnlineResourceLocation(ctx context.Context, name, variant string, resourceType int32) (string, error) {
	return "", fmt.Errorf("online resource location not implemented")
}<|MERGE_RESOLUTION|>--- conflicted
+++ resolved
@@ -7,14 +7,7 @@
 import (
 	"context"
 	"fmt"
-<<<<<<< HEAD
-	"sync"
-
-	"github.com/pkg/errors"
-
-=======
 	"github.com/featureform/fferr"
->>>>>>> cd4255b3
 	"github.com/featureform/metadata"
 	"github.com/featureform/metrics"
 	pb "github.com/featureform/proto"
@@ -74,7 +67,7 @@
 		if err := stream.Send(sRow); err != nil {
 			logger.Errorw("Failed to write to stream", "Error", err)
 			featureObserver.SetError()
-			return err
+			return fferr.NewInternalError(err)
 		}
 		featureObserver.ServeRow()
 	}
@@ -86,8 +79,6 @@
 	return nil
 }
 
-<<<<<<< HEAD
-=======
 type splitContext struct {
 	stream          pb.Feature_TrainTestSplitServer
 	req             *pb.TrainTestSplitRequest
@@ -251,14 +242,13 @@
 	}
 }
 
->>>>>>> cd4255b3
 func (serv *FeatureServer) TrainingDataColumns(ctx context.Context, req *pb.TrainingDataColumnsRequest) (*pb.TrainingColumns, error) {
 	id := req.GetId()
 	name, variant := id.GetName(), id.GetVersion()
 	serv.Logger.Infow("Getting training set columns", "Name", name, "Variant", variant)
 	ts, err := serv.Metadata.GetTrainingSetVariant(ctx, metadata.NameVariant{Name: name, Variant: variant})
 	if err != nil {
-		return nil, errors.Wrap(err, "could not get training set variant")
+		return nil, err
 	}
 	fv := ts.Features()
 	features := make([]string, len(fv))
@@ -291,7 +281,7 @@
 		}
 		if err := stream.Send(sRow); err != nil {
 			logger.Errorw("Failed to write to source data stream", "Error", err)
-			return err
+			return fferr.NewInternalError(err)
 		}
 	}
 	if err := iter.Err(); err != nil {
@@ -304,27 +294,52 @@
 func (serv *FeatureServer) getTrainingSetIterator(name, variant string) (provider.TrainingSetIterator, error) {
 	ctx := context.TODO()
 	serv.Logger.Infow("Getting Training Set Iterator", "name", name, "variant", variant)
-	ts, err := serv.Metadata.GetTrainingSetVariant(ctx, metadata.NameVariant{name, variant})
-	if err != nil {
-		return nil, errors.Wrap(err, "could not get training set variant")
+	ts, err := serv.Metadata.GetTrainingSetVariant(ctx, metadata.NameVariant{Name: name, Variant: variant})
+	if err != nil {
+		return nil, err
 	}
 	serv.Logger.Debugw("Fetching Training Set Provider", "name", name, "variant", variant)
 	providerEntry, err := ts.FetchProvider(serv.Metadata, ctx)
 	if err != nil {
-		return nil, errors.Wrap(err, "could not get fetch provider")
+		return nil, err
 	}
 	p, err := provider.Get(pt.Type(providerEntry.Type()), providerEntry.SerializedConfig())
 	if err != nil {
-		return nil, errors.Wrap(err, "could not get provider")
+		return nil, err
 	}
 	store, err := p.AsOfflineStore()
 	if err != nil {
 		// This means that the provider of the training set isn't an offline store.
 		// That shouldn't be possible.
-		return nil, errors.Wrap(err, "could not open as offline store")
+		return nil, err
 	}
 	serv.Logger.Debugw("Get Training Set From Store", "name", name, "variant", variant)
 	return store.GetTrainingSet(provider.ResourceID{Name: name, Variant: variant})
+}
+
+func (serv *FeatureServer) getTrainingSetTestSplitIterator(name, variant string, testSize float32, shuffle bool, randomState int) (provider.TrainingSetIterator, provider.TrainingSetIterator, func() error, error) {
+	ctx := context.TODO()
+	serv.Logger.Infow("Getting Training Set Iterator", "name", name, "variant", variant)
+	ts, err := serv.Metadata.GetTrainingSetVariant(ctx, metadata.NameVariant{name, variant})
+	if err != nil {
+		return nil, nil, nil, err
+	}
+	serv.Logger.Debugw("Fetching Training Set Provider", "name", name, "variant", variant)
+	providerEntry, err := ts.FetchProvider(serv.Metadata, ctx)
+	if err != nil {
+		return nil, nil, nil, err
+	}
+	p, err := provider.Get(pt.Type(providerEntry.Type()), providerEntry.SerializedConfig())
+	if err != nil {
+		return nil, nil, nil, err
+	}
+	store, err := p.AsOfflineStore()
+	if err != nil {
+		// This means that the provider of the training set isn't an offline store.
+		// That shouldn't be possible.
+		return nil, nil, nil, err
+	}
+	return store.GetTrainingSetTestSplit(provider.ResourceID{Name: name, Variant: variant}, testSize, shuffle, randomState)
 }
 
 func (serv *FeatureServer) getBatchFeatureIterator(ids []provider.ResourceID) (provider.BatchFeatureIterator, error) {
@@ -337,16 +352,16 @@
 	// Assuming that all the features have the same offline provider
 	feat, err := serv.Metadata.GetFeatureVariant(ctx, metadata.NameVariant{ids[0].Name, ids[0].Variant})
 	if err != nil {
-		return nil, errors.Wrap(err, "could not get Feature Variant")
+		return nil, err
 	}
 	serv.Logger.Debugw("Fetching Feature Provider from ", "name", ids[0].Name, "variant", ids[0].Variant)
 	featureSource, err := feat.FetchSource(serv.Metadata, ctx)
 	if err != nil {
-		return nil, errors.Wrap(err, "could not fetch source")
+		return nil, err
 	}
 	providerEntry, err := featureSource.FetchProvider(serv.Metadata, ctx)
 	if err != nil {
-		return nil, errors.Wrap(err, "could not fetch provider")
+		return nil, err
 	}
 	providerName := providerEntry.Name()
 	err = serv.checkFeatureSources(providerName, ids, ctx)
@@ -356,34 +371,34 @@
 
 	p, err := provider.Get(pt.Type(providerEntry.Type()), providerEntry.SerializedConfig())
 	if err != nil {
-		return nil, errors.Wrap(err, "could not get provider")
+		return nil, err
 	}
 
 	store, err := p.AsOfflineStore()
 	if err != nil {
 		// This means that the provider of the feature isn't an offline store.
 		// That shouldn't be possible.
-		return nil, errors.Wrap(err, "could not open as offline store")
+		return nil, err
 	}
 	return store.GetBatchFeatures(ids)
 }
 
 func (serv *FeatureServer) checkFeatureSources(firstProvider string, ids []provider.ResourceID, ctx context.Context) error {
 	for id := range ids {
-		id_feature, err := serv.Metadata.GetFeatureVariant(ctx, metadata.NameVariant{ids[id].Name, ids[id].Variant})
-		if err != nil {
-			return errors.Wrap(err, "could not get Feature Variant")
+		id_feature, err := serv.Metadata.GetFeatureVariant(ctx, metadata.NameVariant{Name: ids[id].Name, Variant: ids[id].Variant})
+		if err != nil {
+			return err
 		}
 		id_featureSource, err := id_feature.FetchSource(serv.Metadata, ctx)
 		if err != nil {
-			return errors.Wrap(err, "could not fetch source")
+			return err
 		}
 		id_providerEntry, err := id_featureSource.FetchProvider(serv.Metadata, ctx)
 		if err != nil {
-			return errors.Wrap(err, "could not fetch provider")
+			return err
 		}
 		if id_providerEntry.Name() != firstProvider {
-			return errors.Wrap(err, "features have different providers")
+			return err
 		}
 	}
 	return nil
@@ -393,20 +408,17 @@
 func (serv *FeatureServer) checkEntityOfFeature(ids []provider.ResourceID) (bool, error) {
 	ctx := context.TODO()
 	entityName := ""
-	// if len(features) != len(variants) {
-	// 	return false, fmt.Errorf("Feature and Variant lists have different lengths")
-	// }
 	for _, resourceID := range ids {
 		serv.Logger.Infow("Getting Feature Variant Iterator", "name", resourceID.Name, "variant", resourceID.Variant)
 		feature, err := serv.Metadata.GetFeatureVariant(ctx, metadata.NameVariant{Name: resourceID.Name, Variant: resourceID.Variant})
 		if err != nil {
-			return false, errors.Wrap(err, "could not get feature variant")
+			return false, err
 		}
 		correspondingEntity := feature.Entity()
 		if entityName == "" {
 			entityName = correspondingEntity
 		} else if correspondingEntity != entityName {
-			return false, fmt.Errorf("Entity names are not the same")
+			return false, fferr.NewInternalError(fmt.Errorf("entity names are not the same"))
 		}
 	}
 	return true, nil
@@ -417,24 +429,24 @@
 	serv.Logger.Infow("Getting Source Variant Iterator", "name", name, "variant", variant)
 	sv, err := serv.Metadata.GetSourceVariant(ctx, metadata.NameVariant{Name: name, Variant: variant})
 	if err != nil {
-		return nil, errors.Wrap(err, "could not get source variant")
+		return nil, err
 	}
 	// TODO: Determine if we want to add a backoff here to wait for the source
 	if sv.Status() != metadata.READY {
-		return nil, fmt.Errorf("source variant is not ready; current status is %v", sv.Status())
+		return nil, fferr.NewResourceNotReadyError(name, variant, "SOURCE_VARIANT", fmt.Errorf("current status: %s", sv.Status()))
 	}
 	providerEntry, err := sv.FetchProvider(serv.Metadata, ctx)
 	serv.Logger.Debugw("Fetched Source Variant Provider", "name", providerEntry.Name(), "type", providerEntry.Type())
 	if err != nil {
-		return nil, errors.Wrap(err, "could not get fetch provider")
+		return nil, err
 	}
 	p, err := provider.Get(pt.Type(providerEntry.Type()), providerEntry.SerializedConfig())
 	if err != nil {
-		return nil, errors.Wrap(err, "could not get provider")
+		return nil, err
 	}
 	store, err := p.AsOfflineStore()
 	if err != nil {
-		return nil, errors.Wrap(err, "could not open as offline store")
+		return nil, err
 	}
 	var primary provider.PrimaryTable
 	var providerErr error
@@ -450,7 +462,7 @@
 			// the method. This assertion should never fail.
 			if tbl, isPrimaryTable := t.(provider.PrimaryTable); !isPrimaryTable {
 				serv.Logger.Errorw("transformation table is not a primary table", "name", name, "variant", variant)
-				providerErr = fmt.Errorf("transformation table is not a primary table")
+				providerErr = fferr.NewInvalidResourceTypeError(name, variant, fferr.SOURCE_VARIANT, fmt.Errorf("transformation table is not a primary table"))
 			} else {
 				primary = tbl
 			}
@@ -461,7 +473,7 @@
 	}
 	if providerErr != nil {
 		serv.Logger.Errorw("Could not get primary table", "name", name, "variant", variant, "Error", providerErr)
-		return nil, errors.Wrap(err, "could not get primary table")
+		return nil, err
 	}
 	serv.Logger.Debugw("Getting source data iterator", "name", name, "variant", variant)
 	return primary.IterateSegment(limit)
@@ -482,7 +494,6 @@
 
 type observer struct{}
 
-// TODO: test serving embedding features
 func (serv *FeatureServer) FeatureServe(ctx context.Context, req *pb.FeatureServeRequest) (*pb.FeatureRow, error) {
 	features := req.GetFeatures()
 	entities := req.GetEntities()
@@ -531,7 +542,7 @@
 			return err
 		}
 		if err := stream.Send(sRow); err != nil {
-			return err
+			return fferr.NewInternalError(err)
 		}
 	}
 	if err := iter.Err(); err != nil {
@@ -549,13 +560,8 @@
 		return nil, err
 	}
 	if it == nil {
-<<<<<<< HEAD
-		serv.Logger.Errorf("source data iterator is nil", "Name", name, "Variant", variant, "Error", err.Error())
-		return nil, fmt.Errorf("could not fetch source data due to error; check the data source registration to ensure it is valid")
-=======
 		serv.Logger.Errorf("source data iterator is nil", "Name", name, "Variant", variant)
 		return nil, fferr.NewDatasetNotFoundError(name, variant, fmt.Errorf("source data iterator is nil"))
->>>>>>> cd4255b3
 	}
 	defer it.Close()
 	return &pb.SourceDataColumns{
@@ -580,7 +586,7 @@
 	searchVector := req.GetVector()
 	k := req.GetK()
 	if searchVector == nil {
-		return nil, fmt.Errorf("no embedding provided")
+		return nil, fferr.NewInvalidArgumentError(fmt.Errorf("no embedding provided"))
 	}
 	entities, err := vectorTable.Nearest(name, variant, searchVector.Value, k)
 	if err != nil {
@@ -615,7 +621,8 @@
 	}
 	vectorTable, ok := table.(provider.VectorStoreTable)
 	if !ok {
-		serv.Logger.Errorw("failed to use table as vector store table", "Error", err)
+		serv.Logger.Errorw("failed to use table as vector store table")
+		return nil, fferr.NewInternalError(fmt.Errorf("received %T; expected VectorStoreTable", table))
 	}
 	return vectorTable, nil
 }
@@ -651,42 +658,42 @@
 		serv.Logger.Infow("Getting Source Variant Provider", "name", name, "variant", variant)
 		sv, err := serv.Metadata.GetSourceVariant(ctx, metadata.NameVariant{Name: name, Variant: variant})
 		if err != nil {
-			return "", errors.Wrap(err, "could not get source variant")
+			return "", err
 		}
 		providerEntry, err = sv.FetchProvider(serv.Metadata, ctx)
 		if err != nil {
-			return "", errors.Wrap(err, "could not get fetch provider")
+			return "", err
 		}
 	case provider.TrainingSet:
 		serv.Logger.Infow("Getting Training Set Provider", "name", name, "variant", variant)
 		ts, err := serv.Metadata.GetTrainingSetVariant(ctx, metadata.NameVariant{Name: name, Variant: variant})
 		if err != nil {
-			return "", errors.Wrap(err, "could not get training set variant")
+			return "", err
 		}
 		providerEntry, err = ts.FetchProvider(serv.Metadata, ctx)
 		if err != nil {
-			return "", errors.Wrap(err, "could not get fetch provider")
+			return "", err
 		}
 	default:
-		return "", fmt.Errorf("invalid resource type")
+		return "", fferr.NewInvalidResourceTypeError(name, variant, fferr.ResourceType(metadata.ResourceType(resourceType).String()), fmt.Errorf("invalid resource type"))
 	}
 	p, err := provider.Get(pt.Type(providerEntry.Type()), providerEntry.SerializedConfig())
 	if err != nil {
-		return "", errors.Wrap(err, "could not get provider")
+		return "", err
 	}
 	store, err := p.AsOfflineStore()
 	if err != nil {
-		return "", errors.Wrap(err, "could not open as offline store")
+		return "", err
 	}
 
 	resourceID := provider.ResourceID{Name: name, Variant: variant, Type: provider.OfflineResourceType(resourceType)}
 	fileLocation, err := store.ResourceLocation(resourceID)
 	if err != nil {
-		return "", errors.Wrap(err, "could not get resource location")
+		return "", err
 	}
 	return fileLocation, nil
 }
 
 func (serv *FeatureServer) getOnlineResourceLocation(ctx context.Context, name, variant string, resourceType int32) (string, error) {
-	return "", fmt.Errorf("online resource location not implemented")
+	return "", fferr.NewInternalError(fmt.Errorf("online resource location not implemented"))
 }