# This Source Code Form is subject to the terms of the Mozilla Public
# License, v. 2.0. If a copy of the MPL was not distributed with this
# file, You can obtain one at https://mozilla.org/MPL/2.0/.
import json
import marshal
import os
import random
import types

import grpc
import numpy as np
<<<<<<< HEAD
from featureform.proto import serving_pb2
from featureform.proto import serving_pb2_grpc
import random
import os
=======
import pandas as pd

from .proto import serving_pb2
from .proto import serving_pb2_grpc
>>>>>>> 8288b68e
from .sqlite_metadata import SQLiteMetadata


class Client:

    def __init__(self, host=None, local=False, tls_verify=True, cert_path=None):
        self.local = local
        if local:
            if host != None:
                raise ValueError("Cannot be local and have a host")
            self.sqldb = SQLiteMetadata()
        else:
            env_cert_path = os.getenv('FEATUREFORM_CERT')
            if tls_verify:
                credentials = grpc.ssl_channel_credentials()
                channel = grpc.secure_channel(host, credentials)
            elif cert_path is not None or env_cert_path is not None:
                if env_cert_path is not None and cert_path is None:
                    cert_path = env_cert_path
                with open(cert_path, 'rb') as f:
                    credentials = grpc.ssl_channel_credentials(f.read())
                channel = grpc.secure_channel(host, credentials)
            else:
                channel = grpc.insecure_channel(host, options=(('grpc.enable_http_proxy', 0),))
            self._stub = serving_pb2_grpc.FeatureStub(channel)

    def training_set(self, name, version):
        if self.local:
            return self._local_training_set(name, version)
        else:
            return self._host_training_set(name, version)

    def _host_training_set(self, name, version):
        if self.local:
            raise ValueError("Not supported in localmode. Please try using training_set()")
        return Dataset(self._stub).from_stub(name, version)

    def _local_training_set(self, trainingSetName, trainingSetVariant):
        if not self.local:
            raise ValueError("Only supported in localmode. Please try using dataset()")
        trainingSetRows = \
            self.sqldb.getNameVariant("training_set_variant", "trainingSetName", trainingSetName, "variantName",
                                      trainingSetVariant)
        trainingSetRow = trainingSetRows[0]
        labelRows = \
            self.sqldb.getNameVariant("labels_variant", "labelName", trainingSetRow[5], "variantName",
                                      trainingSetRow[6])
        labelRow = labelRows[0]
        labelSources = self.sqldb.getNameVariant("source_variant", "name", labelRow[12], "variant", labelRow[13])
        labelSource = labelSources[0]
        if self.sqldb.is_transformation(labelRow[12], labelRow[13]):
            df = self.process_transformation(labelRow[12], labelRow[13])
            if labelRow[9] != "":
                df = df[[labelRow[8], labelRow[10], labelRow[9]]]
            else:
                df = df[[labelRow[8], labelRow[10]]]
            df.set_index(labelRow[8])
            labelDF = df
        else:
            labelDF = self.processLabelCSV(labelSource[10], labelRow[8], labelRow[10], labelRow[9])

        featureTable = self.sqldb.getNameVariant("training_set_features", "trainingSetName", trainingSetName,
                                                 "trainingSetVariant", trainingSetVariant)

        labelDF.rename(columns={labelRow[10]: 'label'}, inplace=True)
        trainingset_df = labelDF
        for featureVariant in featureTable:
            feature_rows = self.sqldb.getNameVariant("feature_variant", "featureName", featureVariant[2], "variantName",
                                                    featureVariant[3])
            feature_row = feature_rows[0]

            source_rows = \
                self.sqldb.getNameVariant("source_variant", "name", feature_row[12], "variant", feature_row[13])
            source_row = source_rows[0]

            name_variant = featureVariant[2] + "." + featureVariant[3]
            if self.sqldb.is_transformation(feature_row[12], feature_row[13]):
                df = self.process_transformation(feature_row[12], feature_row[13])
                if isinstance(df, pd.Series):
                    df = df.to_frame()
                    df.reset_index(inplace=True)
                if feature_row[10] != "":
                    df = df[[feature_row[9], feature_row[11], feature_row[10]]]
                else:
                    df = df[[feature_row[9], feature_row[11]]]

                df.set_index(feature_row[9])
                df.rename(columns={feature_row[11]: name_variant}, inplace=True)
            else:
                df = pd.read_csv(str(source_row[10]))
                if featureVariant[2] != "":
                    df = df[[feature_row[9], feature_row[11], feature_row[10]]]
                else:
                    df = df[[feature_row[9], feature_row[11]]]
                df.set_index(feature_row[9])
                df.rename(columns={feature_row[11]: name_variant}, inplace=True)
            if feature_row[10] != "":
                trainingset_df = pd.merge_asof(trainingset_df, df.sort_values(['ts']), direction='backward',
                                               left_on=labelRow[9], right_on=feature_row[10], left_by=labelRow[8],
                                               right_by=feature_row[9])
            else:
                df.drop_duplicates(subset=[feature_row[9], name_variant])
                trainingset_df[labelRow[8]] = trainingset_df[labelRow[8]].astype('string')
                df[labelRow[8]] = df[labelRow[8]].astype('string')
                trainingset_df = trainingset_df.join(df.set_index(labelRow[8]), how="left", on=labelRow[8],
                                                     lsuffix="_left")

        if labelRow[9] != "":
            trainingset_df.drop(columns=labelRow[9], inplace=True)
        trainingset_df.drop(columns=labelRow[8], inplace=True)
        label_col = trainingset_df.pop('label')
        trainingset_df = trainingset_df.assign(label=label_col)
        return Dataset.from_list(trainingset_df.values.tolist())

    def features(self, features, entities):
        if self.local:
            return self._local_features(features, entities)
        else:
            return self._host_features(features, entities)

    def _host_features(self, features, entities):
        req = serving_pb2.FeatureServeRequest()
        for name, value in entities.items():
            entity_proto = req.entities.add()
            entity_proto.name = name
            entity_proto.value = value
        for (name, version) in features:
            feature_id = req.features.add()
            feature_id.name = name
            feature_id.version = version
        resp = self._stub.FeatureServe(req)
        return [parse_proto_value(val) for val in resp.values]

    def process_transformation(self, name, variant):
        source_row = self.sqldb.getNameVariant("source_variant", "name", name, "variant", variant)[0]
        inputs = json.loads(source_row[9])
        dataframes = []
        code = marshal.loads(bytearray(source_row[10]))
        func = types.FunctionType(code, globals(), "transformation")
        for input in inputs:
            source_name, source_variant = input[0], input[1],
            if self.sqldb.is_transformation(source_name, source_variant):
                df = self.process_transformation(source_name, source_variant)
                dataframes.append(df)
            else:
                source_row = \
                    self.sqldb.getNameVariant("source_variant", "name", source_name, "variant", source_variant)[0]
                df = pd.read_csv(str(source_row[10]))
                dataframes.append(df)
        new_data = func(*dataframes)
        return new_data

    def _local_features(self, feature_variant_list, entity_tuple):
        if len(feature_variant_list) == 0:
            raise Exception("No features provided")
        dataframe_mapping = []
        all_feature_df = None
        for featureVariantTuple in feature_variant_list:

            feature_row = self.sqldb.getNameVariant("feature_variant", "featureName", featureVariantTuple[0],
                                                    "variantName", featureVariantTuple[1])[0]
            entity_column, ts_column, feature_column_name, source_name, source_variant = feature_row[9], feature_row[
                10], feature_row[11], feature_row[12], feature_row[13]
            source_row = self.sqldb.getNameVariant("source_variant", "name", source_name, "variant", source_variant)[0]
            if self.sqldb.is_transformation(source_name, source_variant):
                df = self.process_transformation(source_name, source_variant)
                if isinstance(df, pd.Series):
                    df = df.to_frame()
                    df.reset_index(inplace=True)
                df = df[[entity_tuple[0], feature_column_name]]
                df.set_index(entity_tuple[0])
                dataframe_mapping.append(df)
            else:
                name_variant = f"{featureVariantTuple[0]}.{featureVariantTuple[1]}"
                dataframe_mapping = self.process_feature_csv(source_row[10], entity_tuple[0], entity_column,
                                                             feature_column_name,
                                                             dataframe_mapping,
                                                             name_variant, ts_column)
        try:
            for value in dataframe_mapping:
                if all_feature_df is None:
                    all_feature_df = value
                else:
                    all_feature_df = all_feature_df.join(value.set_index(entity_tuple[0]), on=entity_tuple[0],
                                                         lsuffix='_left')
        except TypeError:
            print("Set is empty")
        entity_row = all_feature_df.loc[all_feature_df[entity_tuple[0]] == entity_tuple[1]].copy()
        entity_row.drop(columns=entity_tuple[0], inplace=True)
        if len(entity_row.values) > 0:
            return entity_row.values[0]
        else:
            raise Exception("No matching entities for {}".format(entity_tuple))

    def process_feature_csv(self, source_path, entity_name, entity_loc, value_col_name, dataframe_mapping,
                            feature_name_variant, timestamp_column):
        df = pd.read_csv(str(source_path))
        if entity_loc not in df.columns:
            raise KeyError("Entity column does not exist: {}".format(entity_loc))
        if value_col_name not in df.columns:
            raise KeyError("Value column does not exist: {}".format(value_col_name))
        if timestamp_column != "" and timestamp_column not in df.columns:
            raise KeyError("Timestamp column does not exist: {}".format(timestamp_column))
        if timestamp_column != "":
            df = df[[entity_loc, value_col_name, timestamp_column]]
        else:
            df = df[[entity_loc, value_col_name]]
        df.set_index(entity_loc)
        if timestamp_column != "":
            df = df.sort_values(by=timestamp_column, ascending=True)
        df.rename(columns={entity_loc: entity_name, value_col_name: feature_name_variant}, inplace=True)
        df.drop_duplicates(subset=[entity_name], keep="last", inplace=True)

        if timestamp_column != "":
            df = df.drop(columns=timestamp_column)
        dataframe_mapping.append(df)
        return dataframe_mapping

    def processLabelCSV(self, source_path, entity_name, labelColumnName, timestamp_column):
        df = pd.read_csv(source_path)
        if timestamp_column != "":
            df = df[[entity_name, labelColumnName, timestamp_column]]
        else:
            df = df[[entity_name, labelColumnName]]
        df.set_index(entity_name)
        return df


class Stream:

    def __init__(self, stub, name, version):
        req = serving_pb2.TrainingDataRequest()
        req.id.name = name
        req.id.version = version
        self.name = name
        self.version = version
        self._stub = stub
        self._req = req
        self._iter = stub.TrainingData(req)

    def __iter__(self):
        return self

    def __next__(self):
        return Row(next(self._iter))

    def restart(self):
        self._iter = self._stub.TrainingData(self._req)


class LocalStream:

    def __init__(self, datalist):
        self._datalist = datalist
        self._iter = iter(datalist)

    def __iter__(self):
        return iter(self._iter)

    def __next__(self):
        return LocalRow(next(self._iter))

    def restart(self):
        self._iter = iter(self._datalist)


class Repeat:

    def __init__(self, repeat_num, stream):
        self.repeat_num = repeat_num
        self._stream = stream

    def __iter__(self):
        return self

    def __next__(self):
        try:
            next_val = next(self._stream)
        except StopIteration:
            self.repeat_num -= 1
            if self.repeat_num >= 0:
                self._stream.restart()
                next_val = next(self._stream)
            else:
                raise

        return next_val


class Shuffle:

    def __init__(self, buffer_size, stream):
        self.buffer_size = buffer_size
        self._shuffled_data_list = []
        self._stream = stream
        self.__setup_buffer()

    def __setup_buffer(self):
        try:
            for _ in range(self.buffer_size):
                self._shuffled_data_list.append(next(self._stream))
        except StopIteration:
            pass

    def restart(self):
        self._stream.restart()
        self.__setup_buffer()

    def __iter__(self):
        return self

    def __next__(self):
        if len(self._shuffled_data_list) == 0:
            raise StopIteration
        random_index = random.randrange(len(self._shuffled_data_list))
        next_row = self._shuffled_data_list.pop(random_index)

        try:
            self._shuffled_data_list.append(next(self._stream))
        except StopIteration:
            pass

        return next_row


class Batch:

    def __init__(self, batch_size, stream):
        self.batch_size = batch_size
        self._stream = stream

    def restart(self):
        self._stream.restart()

    def __iter__(self):
        return self

    def __next__(self):
        rows = []
        for _ in range(self.batch_size):
            try:
                next_row = next(self._stream)
                rows.append(next_row)
            except StopIteration:
                if len(rows) == 0:
                    raise
                return rows
        return rows


class Dataset:
    def __init__(self, stream):
        self._stream = stream

    def from_stub(self, name, version):
        stream = Stream(self._stream, name, version)
        return Dataset(stream)

    def from_list(datalist):
        stream = LocalStream(datalist)
        return Dataset(stream)

    def repeat(self, num):
        if num <= 0:
            raise Exception("Must repeat 1 or more times")
        self._stream = Repeat(num, self._stream)
        return self

    def shuffle(self, buffer_size):
        if buffer_size <= 0:
            raise Exception("Buffer size must be greater than or equal to 1")
        self._stream = Shuffle(buffer_size, self._stream)
        return self

    def batch(self, batch_size):
        if batch_size <= 0:
            raise Exception("Batch size must be greater than or equal to 1")
        self._stream = Batch(batch_size, self._stream)
        return self

    def __iter__(self):
        return self

    def __next__(self):
        next_val = next(self._stream)
        return next_val


class Row:

    def __init__(self, proto_row):
        features = np.array(
            [parse_proto_value(feature) for feature in proto_row.features])
        self._label = parse_proto_value(proto_row.label)
        self._row = np.append(features, self._label)

    def features(self):
        return self._row[:-1]

    def label(self):
        return self._label

    def to_numpy(self):
        return self._row()

    def __repr__(self):
        return "Features: {} , Label: {}".format(self.features(), self.label())


class LocalRow:

    def __init__(self, row_list):
        self._features = row_list[:-1]
        self._row = row_list
        self._label = row_list[-1]

    def features(self):
        return self._features

    def label(self):
        return self._label

    def to_numpy(self):
        return np.array(self._row)

    def __repr__(self):
        return "Features: {} , Label: {}".format(self.features(), self.label())


def parse_proto_value(value):
    """ parse_proto_value is used to parse the one of Value message
	"""
    return getattr(value, value.WhichOneof("value"))<|MERGE_RESOLUTION|>--- conflicted
+++ resolved
@@ -9,17 +9,11 @@
 
 import grpc
 import numpy as np
-<<<<<<< HEAD
 from featureform.proto import serving_pb2
 from featureform.proto import serving_pb2_grpc
 import random
 import os
-=======
 import pandas as pd
-
-from .proto import serving_pb2
-from .proto import serving_pb2_grpc
->>>>>>> 8288b68e
 from .sqlite_metadata import SQLiteMetadata
 
 
