import Container from '@material-ui/core/Container';
import CssBaseline from '@material-ui/core/CssBaseline';
import { makeStyles, ThemeProvider } from '@material-ui/core/styles';
import SideNav from 'components/sideNav/SideNav';
import React from 'react';
import ResourcesAPI from '../src/api/resources';
import ReduxStore from '../src/components/redux/store';
import ReduxWrapper from '../src/components/redux/wrapper';
import TopBar from '../src/components/topbar/TopBar';
import '../src/styles/base.css';
import theme from '../src/styles/theme';

const apiHandle = new ResourcesAPI();
const useStyles = makeStyles(() => ({
  pageContainer: {
    height: '100%',
    width: '100%',
  },
}));

export const MyApp = ({ Component, pageProps }) => {
  const classes = useStyles();
  return (
    <React.StrictMode>
      <ReduxWrapper store={ReduxStore}>
        <ThemeWrapper>
<<<<<<< HEAD
          <TopBar className={classes.topbar} api={apiHandle} />
          <Container
            maxWidth='xl'
            className={classes.root}
            classes={{ maxWidthXl: classes.pageContainer }}
          >
            <BreadCrumbs />
            <Component {...pageProps} api={apiHandle} />
          </Container>
=======
          <TopBar className={classes.topbar} />
          <SideNav>
            <Container
              maxWidth='xl'
              classes={{ maxWidthXl: classes.pageContainer }}
            >
              <Component {...pageProps} api={apiHandle} />
            </Container>
          </SideNav>
>>>>>>> 387414e1
        </ThemeWrapper>
      </ReduxWrapper>
    </React.StrictMode>
  );
};

export const views = {
  RESOURCE_LIST: 'ResourceList',
  EMPTY: 'Empty',
};

export const ThemeWrapper = ({ children }) => (
  <ThemeProvider theme={theme}>
    <CssBaseline />
    {children}
  </ThemeProvider>
);

export default MyApp;

// If you want your app to work offline and load faster, you can change
// unregister() to register() below. Note this comes with some pitfalls.
// Learn more about service workers: https://bit.ly/CRA-PWA
// serviceWorker.unregister();<|MERGE_RESOLUTION|>--- conflicted
+++ resolved
@@ -1,7 +1,6 @@
 import Container from '@material-ui/core/Container';
 import CssBaseline from '@material-ui/core/CssBaseline';
 import { makeStyles, ThemeProvider } from '@material-ui/core/styles';
-import SideNav from 'components/sideNav/SideNav';
 import React from 'react';
 import ResourcesAPI from '../src/api/resources';
 import ReduxStore from '../src/components/redux/store';
@@ -24,7 +23,6 @@
     <React.StrictMode>
       <ReduxWrapper store={ReduxStore}>
         <ThemeWrapper>
-<<<<<<< HEAD
           <TopBar className={classes.topbar} api={apiHandle} />
           <Container
             maxWidth='xl'
@@ -34,17 +32,6 @@
             <BreadCrumbs />
             <Component {...pageProps} api={apiHandle} />
           </Container>
-=======
-          <TopBar className={classes.topbar} />
-          <SideNav>
-            <Container
-              maxWidth='xl'
-              classes={{ maxWidthXl: classes.pageContainer }}
-            >
-              <Component {...pageProps} api={apiHandle} />
-            </Container>
-          </SideNav>
->>>>>>> 387414e1
         </ThemeWrapper>
       </ReduxWrapper>
     </React.StrictMode>
