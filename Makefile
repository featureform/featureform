--- conflicted
+++ resolved
@@ -360,30 +360,6 @@
 test_pandas:
 	pytest -v -s --cov=offline_store_pandas_runner provider/scripts/k8s/tests/ --cov-report term-missing
 
-<<<<<<< HEAD
-test_metadata_integration: create_venv gen_grpc
-	docker compose -f tests/docker/metadata-docker-compose.yml up -d
-	source .pytest-venv/bin/activate && \
-	pytest -vv -s tests/metadata_integration;
-	docker compose -f tests/docker/metadata-docker-compose.yml down
-
-test_python_streamer: create_venv gen_grpc
-	source .pytest-venv/bin/activate && \
-	set -a && \
-	source .env && \
-	set +a && \
-	pytest -vv -s streamer;
-
-create_venv:
-	if [ ! -d ".pytest-venv" ]; then \
-	    python3 -m venv .pytest-venv; \
-	fi;
-	source .pytest-venv/bin/activate && \
-	pip install --upgrade pip setuptools wheel pytest build pytest-cov && \
-	python3 -m build ./client/ && \
-	pip3 install client/dist/*.whl && \
-	pip3 install --force-reinstall --no-deps client/dist/*.whl
-=======
 test_metadata_integration: gen_grpc
 	docker compose -f tests/metadata_integration/docker-compose.yml up -d
 	set -e; \
@@ -398,7 +374,23 @@
 	pytest -vv -s tests/metadata_integration || true && \
 	docker compose -f tests/metadata_integration/docker-compose.yml down
 	rm -rf .metadata-integration-venv
->>>>>>> 6805b1cd
+
+test_python_streamer: create_venv gen_grpc
+	source .pytest-venv/bin/activate && \
+	set -a && \
+	source .env && \
+	set +a && \
+	pytest -vv -s streamer;
+
+create_venv:
+	if [ ! -d ".pytest-venv" ]; then \
+	    python3 -m venv .pytest-venv; \
+	fi;
+	source .pytest-venv/bin/activate && \
+	pip install --upgrade pip setuptools wheel pytest build pytest-cov && \
+	python3 -m build ./client/ && \
+	pip3 install client/dist/*.whl && \
+	pip3 install --force-reinstall --no-deps client/dist/*.whl
 
 ##############################################  GO TESTS ###############################################################
 test_offline: gen_grpc 					## Run offline tests. Run with `make test_offline provider=(memory | postgres | snowflake | redshift | spark | clickhouse)`
