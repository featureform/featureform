--- conflicted
+++ resolved
@@ -87,9 +87,6 @@
 
 
 @pytest.mark.parametrize(
-<<<<<<< HEAD
-    "name,variant,inputs,transformation",
-=======
     "sql",
     [
         ("SELECT * FROM {{test_name.test_variant}}"),
@@ -116,8 +113,7 @@
 
 
 @pytest.mark.parametrize(
-    "name,variant,transformation",
->>>>>>> 9f29151e
+    "name,variant,inputs,transformation",
     [
         ("test_input", "primary_dataset", "primary_dataset", "avg_user_transaction"),
         ("test_input", "df_transformation", "df_transformation_src", "avg_user_transaction"),
